--- conflicted
+++ resolved
@@ -1,6294 +1,4473 @@
-package bee.creative.util;
-
-import java.lang.reflect.Array;
-import java.util.AbstractCollection;
-import java.util.AbstractMap;
-import java.util.AbstractMap.SimpleEntry;
-import java.util.AbstractSet;
-import java.util.Arrays;
-import java.util.Collection;
-import java.util.Collections;
-import java.util.Comparator;
-import java.util.HashMap;
-import java.util.HashSet;
-import java.util.Iterator;
-import java.util.Map;
-import java.util.NavigableMap;
-import java.util.NavigableSet;
-import java.util.NoSuchElementException;
-import java.util.Set;
-import java.util.SortedMap;
-import java.util.SortedSet;
-import java.util.TreeMap;
-import java.util.TreeSet;
-
-/**
- * Diese Klasse implementiert Hilfsklassen zur Verwaltung von Elemente in {@link Set Sets}, {@link NavigableSet
- * Navigable-Sets}, {@link Map Maps} und {@link NavigableMap Navigable-Maps} mit minimalem Speicherverbrauch.
- * 
- * @author Sebastian Rostock 2012.
- */
-public final class Compact {
-
-	static void run(final String name, final Runnable runnable) {
-		// runnable.run();
-		System.out.print(name);
-		System.out.print(": ");
-		System.out.println(new Tester(runnable));
-	}
-
-	public static void main(final String[] args) {
-
-		final List<Object> c = new ArrayList<Object>();
-		c.addAll(Arrays.asList(Hash.class.getFields()));
-		c.addAll(Arrays.asList(Hash.class.getMethods()));
-		c.addAll(Arrays.asList(Arrays.class.getFields()));
-		c.addAll(Arrays.asList(Arrays.class.getMethods()));
-		c.addAll(Arrays.asList(CompactBase.class.getFields()));
-		c.addAll(Arrays.asList(CompactBase.class.getMethods()));
-
-		final HashSet<Object> oldSet = new HashSet<Object>();
-		final CompactHashSet<Object> newSet = new CompactHashSet<Object>();
-
-		Compact.run("old.addAll()", new Runnable() {
-
-			@Override
-			public void run() {
-				oldSet.addAll(c);
-			}
-
-		});
-		Compact.run("new.addAll()", new Runnable() {
-
-			@Override
-			public void run() {
-				newSet.addAll(c);
-			}
-
-		});
-
-		Compact.run("old.iterator()", new Runnable() {
-
-			@Override
-			public void run() {
-				Iterators.skip(oldSet.iterator(), -1);
-			}
-
-		});
-		Compact.run("new.iterator()", new Runnable() {
-
-			@Override
-			public void run() {
-				Iterators.skip(newSet.iterator(), -1);
-			}
-
-		});
-
-		Compact.run("old.addAll()", new Runnable() {
-
-			@Override
-			public void run() {
-				oldSet.addAll(c);
-			}
-
-		});
-		Compact.run("new.addAll()", new Runnable() {
-
-			@Override
-			public void run() {
-				newSet.addAll(c);
-			}
-
-		});
-		Compact.run("old.clear()", new Runnable() {
-
-			@Override
-			public void run() {
-				oldSet.clear();
-			}
-
-		});
-		Compact.run("new.clear()", new Runnable() {
-
-			@Override
-			public void run() {
-				newSet.clear();
-			}
-
-		});
-
-	}
-
-	/**
-	 * Diese Klasse implementiert eine abstrakte Sammlung von Elementen, die in einem sortierten {@link Array Array}
-	 * verwaltet werden.
-	 * 
-	 * @author [cc-by] 2012 Sebastian Rostock [http://creativecommons.org/licenses/by/3.0/de/]
-	 */
-<<<<<<< HEAD
-	public static abstract class CompactBase {
-
-		/**
-		 * Diese Klasse implementiert einen abstrakten {@link Iterator Iterator}.
-=======
-	public static abstract class CompactData {
-
-		/**
-		 * Diese Klasse implementiert ein abstraktes Objekt mit {@link CompactData Compact-Data}.
-		 * 
-		 * @author [cc-by] 2012 Sebastian Rostock [http://creativecommons.org/licenses/by/3.0/de/]
-		 * @param <GData> Typ des {@link CompactData Compact-Datas}.
-		 */
-		protected static abstract class CompactLink<GData extends CompactData> {
-
-			/**
-			 * Dieses Feld speichert das {@link CompactData Compact-Data}.
-			 */
-			protected final GData data;
-
-			/**
-			 * Dieser Konstrukteur initialisiert das {@link CompactData Compact-Data}.
-			 * 
-			 * @param data {@link CompactData Compact-Data}.
-			 */
-			public CompactLink(final GData data) {
-				if(data == null) throw new NullPointerException("Data is null");
-				this.data = data;
-			}
-
-		}
-
-		/**
-		 * Diese Klasse implementiert einen abstrakten {@link CompactData Compact-Data}-{@link Iterator Iterator}.
->>>>>>> 2e13a68d
-		 * 
-		 * @author [cc-by] 2012 Sebastian Rostock [http://creativecommons.org/licenses/by/3.0/de/]
-		 * @param <GItem> Typ der Elemente.
-		 * @param <GData> Typ des {@link CompactData Compact-Datas}.
-		 */
-<<<<<<< HEAD
-		protected static abstract class CompactIterator<GItem> implements Iterator<GItem> {
-
-			/**
-			 * Dieses Feld speichert den Index des ersten Elements (inklusiv).
-			 */
-			protected int from;
-
-			/**
-			 * Dieses Feld speichert den Index des aktuellen Elements.
-			 */
-			protected int item;
-
-			/**
-			 * Dieses Feld speichert den Index des letztem Elements (exklusiv).
-			 */
-			protected int last;
-
-			/**
-			 * Dieser Konstrukteur initialisiert die Indizes.
-			 * 
-			 * @param from Index des ersten Elements (inklusiv).
-			 * @param last Index des letzten Elements (exklusiv).
-			 */
-			public CompactIterator(final int from, final int last) {
-=======
-		protected static abstract class CompactIterator<GItem, GData extends CompactData> extends CompactLink<GData>
-			implements Iterator<GItem> {
-
-			/**
-			 * Dieses Feld speichert den Index des ersten Elements (inklusiv).
-			 */
-			protected int from;
-
-			/**
-			 * Dieses Feld speichert den Index des aktuellen Elements.
-			 */
-			protected int item;
-
-			/**
-			 * Dieses Feld speichert den Index des letztem Elements (exklusiv).
-			 */
-			protected int last;
-
-			/**
-			 * Dieser Konstrukteur initialisiert {@link CompactData Compact-Data} und Indizes.
-			 * 
-			 * @param data {@link CompactData Compact-Data}.
-			 * @param from Index des ersten Elements (inklusiv).
-			 * @param last Index des letzten Elements (exklusiv).
-			 */
-			public CompactIterator(final GData data, final int from, final int last) {
-				super(data);
->>>>>>> 2e13a68d
-				this.from = from;
-				this.item = -1;
-				this.last = last;
-			}
-
-			/**
-			 * Diese Methode gibt das {@code index}-te Element zurück.
-			 * 
-			 * @param index Index.
-			 * @return {@code index}-tes Element.
-			 */
-			protected abstract GItem next(int index);
-
-			/**
-			 * Diese Methode entfernt das {@code index}-te Element.
-			 * 
-			 * @param index Index.
-			 */
-			protected abstract void remove(int index);
-
-			/**
-			 * {@inheritDoc}
-			 */
-			@Override
-			public boolean hasNext() {
-				return this.from < this.last;
-			}
-
-			/**
-			 * {@inheritDoc}
-			 */
-			@Override
-			public void remove() {
-				final int item = this.item;
-				if(item < 0) throw new IllegalStateException();
-<<<<<<< HEAD
-				this.remove(item);
-=======
-				this.data.removeItems(item, 1);
->>>>>>> 2e13a68d
-				this.item = -1;
-			}
-
-		}
-
-		/**
-<<<<<<< HEAD
-		 * Diese Klasse implementiert einen abstrakten aufsteigenden {@link Iterator Iterator}.
-		 * 
-		 * @author [cc-by] 2012 Sebastian Rostock [http://creativecommons.org/licenses/by/3.0/de/]
-		 * @param <GItem> Typ der Elemente.
-		 */
-		protected static abstract class CompactAscendingIterator<GItem> extends CompactIterator<GItem> {
-
-			/**
-			 * Dieser Konstrukteur initialisiert die Indizes.
-			 * 
-			 * @param from Index des ersten Elements (inklusiv).
-			 * @param last Index des letzten Elements (exklusiv).
-			 */
-			public CompactAscendingIterator(final int from, final int last) {
-				super(from - 1, last - 1);
-=======
-		 * Diese Klasse implementiert einen abstrakten aufsteigenden {@link CompactData Compact-Data}-{@link Iterator
-		 * Iterator}.
-		 * 
-		 * @author [cc-by] 2012 Sebastian Rostock [http://creativecommons.org/licenses/by/3.0/de/]
-		 * @param <GItem> Typ der Elemente.
-		 * @param <GData> Typ des {@link CompactData Compact-Datas}.
-		 */
-		protected static abstract class CompactAscendingIterator<GItem, GData extends CompactData> extends
-			CompactIterator<GItem, GData> {
-
-			/**
-			 * Dieser Konstrukteur initialisiert {@link CompactData Compact-Data} und Indizes.
-			 * 
-			 * @param data {@link CompactData Compact-Data}.
-			 * @param from Index des ersten Elements (inklusiv).
-			 * @param last Index des letzten Elements (exklusiv).
-			 */
-			public CompactAscendingIterator(final GData data, final int from, final int last) {
-				super(data, from - 1, last - 1);
->>>>>>> 2e13a68d
-			}
-
-			/**
-			 * {@inheritDoc}
-			 */
-			@Override
-			public GItem next() {
-				return this.next(this.item = (this.from = this.from + 1));
-			}
-
-<<<<<<< HEAD
-		}
-
-		/**
-		 * Diese Klasse implementiert einen abstrakten absteigenden {@link Iterator Iterator}.
-		 * 
-		 * @author [cc-by] 2012 Sebastian Rostock [http://creativecommons.org/licenses/by/3.0/de/]
-		 * @param <GItem> Typ der Elemente.
-		 */
-		protected static abstract class CompactDescendingIterator<GItem> extends CompactIterator<GItem> {
-
-			/**
-			 * Dieser Konstrukteur initialisiert die Indizes.
-			 * 
-			 * @param from Index des ersten Elements (inklusiv).
-			 * @param last Index des letzten Elements (exklusiv).
-			 */
-			public CompactDescendingIterator(final int from, final int last) {
-				super(from, last);
-=======
-			/**
-			 * {@inheritDoc}
-			 */
-			@Override
-			public void remove() {
-				super.remove();
-				this.from--;
-				this.last--;
-			}
-
-		}
-
-		/**
-		 * Diese Klasse implementiert einen abstrakten absteigenden {@link CompactData Compact-Data}-{@link Iterator
-		 * Iterator}.
-		 * 
-		 * @author [cc-by] 2012 Sebastian Rostock [http://creativecommons.org/licenses/by/3.0/de/]
-		 * @param <GItem> Typ der Elemente.
-		 * @param <GData> Typ des {@link CompactData Compact-Datas}.
-		 */
-		protected static abstract class CompactDescendingIterator<GItem, GData extends CompactData> extends
-			CompactIterator<GItem, GData> {
-
-			/**
-			 * Dieser Konstrukteur initialisiert {@link CompactData Compact-Data} und Indizes.
-			 * 
-			 * @param array {@link CompactData Compact-Data}.
-			 * @param from Index des ersten Elements (inklusiv).
-			 * @param last Index des letzten Elements (exklusiv).
-			 */
-			public CompactDescendingIterator(final GData array, final int from, final int last) {
-				super(array, from, last);
->>>>>>> 2e13a68d
-			}
-
-			/**
-			 * {@inheritDoc}
-			 */
-			@Override
-			public GItem next() {
-				return this.next(this.item = (this.last = this.last - 1));
-			}
-
-		}
-
-<<<<<<< HEAD
-		protected abstract class CompactSubBase {
-
-			protected Object fromItem;
-
-			protected boolean fromInclusive;
-
-			protected Object lastItem;
-
-			protected boolean lastInclusive;
-
-			public CompactSubBase(final Object fromItem, final boolean fromInclusive, final Object lastItem,
-				final boolean lastInclusive) {
-				if(fromItem != CompactBase.OPEN){
-					if(lastItem != CompactBase.OPEN){
-						if(CompactBase.this.compare(fromItem, 0, lastItem) > 0)
-							throw new IllegalArgumentException("FromItem > FastItem");
-					}else{
-						CompactBase.this.compare(fromItem, 0, fromItem);
-					}
-				}else if(lastItem != CompactBase.OPEN){
-					CompactBase.this.compare(lastItem, 0, lastItem);
-=======
-		/**
-		 * Diese Klasse implementiert eine abstrakte Teilmenge eines {@link CompactData Compact-Datas}.
-		 * 
-		 * @author [cc-by] 2012 Sebastian Rostock [http://creativecommons.org/licenses/by/3.0/de/]
-		 * @param <GData> Typ des {@link CompactData Compact-Datas}.
-		 */
-		protected static abstract class CompactSubData<GData extends CompactData> extends CompactLink<GData> {
-
-			/**
-			 * Dieses Feld speichert das Objekt zur offenen Begrenzung sortierter Teilmenge.
-			 */
-			protected static final Object OPEN = new Object();
-
-			/**
-			 * Dieses Feld speichert das erste Element oder {@link CompactSubData#OPEN}.
-			 */
-			protected final Object fromItem;
-
-			/**
-			 * Dieses Feld speichert {@code true}, wenn das erste Element inklusiv ist.
-			 */
-			protected final boolean fromInclusive;
-
-			/**
-			 * Dieses Feld speichert das letzte Element oder {@link CompactSubData#OPEN}.
-			 */
-			protected final Object lastItem;
-
-			/**
-			 * Dieses Feld speichert {@code true}, wenn das letzte Element inklusiv ist.
-			 */
-			protected final boolean lastInclusive;
-
-			/**
-			 * Dieser Konstrukteur initialisiert das {@link CompactData Compact-Data} und die Grenzen und deren Inklusion.
-			 * 
-			 * @param data {@link CompactData Compact-Data}.
-			 * @param fromItem erstes Element oder {@link CompactSubData#OPEN}.
-			 * @param fromInclusive Inklusivität des ersten Elements.
-			 * @param lastItem letztes Element oder {@link CompactSubData#OPEN}.
-			 * @param lastInclusive Inklusivität des letzten Elements.
-			 * @throws IllegalArgumentException Wenn das gegebene erste Element größer als das gegebene letzte Element ist.
-			 */
-			public CompactSubData(final GData data, final Object fromItem, final boolean fromInclusive,
-				final Object lastItem, final boolean lastInclusive) throws IllegalArgumentException {
-				super(data);
-				if(fromItem != CompactSubData.OPEN){
-					if(lastItem != CompactSubData.OPEN){
-						if(data.compare(fromItem, 0, lastItem) > 0) throw new IllegalArgumentException("FromItem > FastItem");
-					}else{
-						data.compare(fromItem, 0, fromItem);
-					}
-				}else if(lastItem != CompactSubData.OPEN){
-					data.compare(lastItem, 0, lastItem);
->>>>>>> 2e13a68d
-				}
-				this.fromItem = fromItem;
-				this.fromInclusive = fromInclusive;
-				this.lastItem = lastItem;
-				this.lastInclusive = lastInclusive;
-			}
-
-<<<<<<< HEAD
-			protected final boolean isTooLow(final Object key) {
-				final Object item = this.fromItem;
-				if(item == CompactBase.OPEN) return false;
-				final int comp = CompactBase.this.compare(key, 0, item);
-				return ((comp < 0) || ((comp == 0) && !this.fromInclusive));
-			}
-
-			protected final boolean isTooHigh(final Object key) {
-				final Object item = this.lastItem;
-				if(item == CompactBase.OPEN) return false;
-				final int comp = CompactBase.this.compare(key, 0, item);
-				return ((comp > 0) || ((comp == 0) && !this.lastInclusive));
-			}
-
-=======
-			/**
-			 * Diese Methode gibt nur dann {@code true} zurück, wenn der gegebene Index zu groß ist oder der Index gültig und
-			 * das {@code index}-te Element zu klein sind.
-			 * 
-			 * @see CompactSubData#isTooLow(Object)
-			 * @param index Index.
-			 * @return {@code true}, wenn der gegebene Index zu groß bzw. das {@code index}-te Element zu klein ist.
-			 */
-			protected final boolean isTooLow(final int index) {
-				final GData array = this.data;
-				return (index >= array.size) || ((index >= 0) && this.isTooLow(array.items[index]));
-			}
-
-			/**
-			 * Diese Methode gibt nur dann {@code true} zurück, wenn das gegebene Element zu klein ist. Wenn das erste Element
-			 * gleich {@link CompactSubData#OPEN} ist, kann das gegebene Element nie zu klein sein. Anderenfalls gilt es als
-			 * zu klein, wenn es entweder kleiner als das erste Element ist oder wenn das erste Element exklusiv ist und das
-			 * gegebene Element gleich dem ersten Element ist.
-			 * 
-			 * @see CompactData#compare(Object, int, Object)
-			 * @see CompactSubData#fromItem
-			 * @see CompactSubData#fromInclusive
-			 * @param key Element.
-			 * @return {@code true}, wenn das gegebene Element zu klein ist.
-			 */
-			protected final boolean isTooLow(final Object key) {
-				final Object fromItem = this.fromItem;
-				if(fromItem == CompactSubData.OPEN) return false;
-				final int comp = this.data.compare(key, 0, fromItem);
-				return ((comp < 0) || ((comp == 0) && !this.fromInclusive));
-			}
-
-			/**
-			 * Diese Methode gibt nur dann {@code true} zurück, wenn der gegebene Index zu groß ist oder der Index gültig und
-			 * das {@code index}-te Element zu groß sind.
-			 * 
-			 * @see CompactSubData#isTooHigh(Object)
-			 * @param index Index.
-			 * @return {@code true}, wenn der gegebene Index bzw. das {@code index}-te Element zu groß ist.
-			 */
-			protected final boolean isTooHigh(final int index) {
-				final GData array = this.data;
-				return (index >= array.size) || ((index >= 0) && this.isTooHigh(array.items[index]));
-			}
-
-			/**
-			 * Diese Methode gibt nur dann {@code true} zurück, wenn das gegebene Element zu groß ist. Wenn das letzte Element
-			 * gleich {@link CompactSubData#OPEN} ist, kann das gegebene Element nie zu groß sein. Anderenfalls gilt es als zu
-			 * groß, wenn es entweder größer als das letzte Element ist oder wenn das letzte Element exklusiv ist und das
-			 * gegebene Element gleich dem letzten Element ist.
-			 * 
-			 * @see CompactData#compare(Object, int, Object)
-			 * @see CompactSubData#lastItem
-			 * @see CompactSubData#lastInclusive
-			 * @param key Element.
-			 * @return {@code true}, wenn das gegebene Element zu groß ist.
-			 */
-			protected final boolean isTooHigh(final Object key) {
-				final Object lastItem = this.lastItem;
-				if(lastItem == CompactSubData.OPEN) return false;
-				final int comp = this.data.compare(key, 0, lastItem);
-				return ((comp > 0) || ((comp == 0) && !this.lastInclusive));
-			}
-
-			/**
-			 * Diese Methode gibt nur dann {@code true} zurück, wenn das gegebene Element im gültigen Bereich liegt. Die
-			 * Inklusitivität des ersten bzw. letzten Elements wird beachtet.
-			 * 
-			 * @see CompactSubData#isTooLow(int)
-			 * @see CompactSubData#isTooHigh(Object)
-			 * @param key Element.
-			 * @return {@code true}, wenn das gegebene Element im gültigen Bereich liegt.
-			 */
->>>>>>> 2e13a68d
-			protected final boolean isInRange(final Object key) {
-				return !this.isTooLow(key) && !this.isTooHigh(key);
-			}
-
-<<<<<<< HEAD
-			protected final boolean isInRange(final Object key, final boolean inclusive) {
-				return inclusive ? this.isInRange(key) : this.isInClosedRange(key);
-			}
-
-			protected final boolean isInClosedRange(final Object key) {
-				final Object fromItem = this.fromItem, lastItem = this.lastItem;
-				return ((fromItem == CompactBase.OPEN) || (CompactBase.this.compare(key, 0, fromItem) >= 0))
-					&& ((lastItem == CompactBase.OPEN) || (CompactBase.this.compare(lastItem, 0, key) >= 0));
-=======
-			/**
-			 * Diese Methode gibt nur dann {@code true} zurück, wenn das gegebene Element im gültigen Bereich (oder auf dessen
-			 * Grenzen) liegt.
-			 * 
-			 * @see CompactSubData#isInRange(Object)
-			 * @see CompactSubData#isInClosedRange(Object)
-			 * @param key Element.
-			 * @param inclusive {@code true}, wenn die Inklusitivität des ersten bzw. letzten Elements beachtet werden soll.
-			 * @return {@code true}, wenn das gegebene Element im gültigen Bereich (oder auf dessen Grenzen) liegt.
-			 */
-			protected final boolean isInRange(final Object key, final boolean inclusive) {
-				return (inclusive ? this.isInRange(key) : this.isInClosedRange(key));
-			}
-
-			/**
-			 * Diese Methode gibt nur dann {@code true} zurück, wenn das gegebene Element im gültigen Bereich oder auf dessen
-			 * Grenzen liegt. Die Inklusitivität des ersten bzw. letzten Elements ignoriert.
-			 * 
-			 * @see CompactData#compare(Object, int, Object)
-			 * @param key Element.
-			 * @return {@code true}, wenn das gegebene Element im gültigen Bereich oder auf dessen Grenzen liegt.
-			 */
-			protected final boolean isInClosedRange(final Object key) {
-				final GData array = this.data;
-				final Object fromItem = this.fromItem, lastItem = this.lastItem;
-				return ((fromItem == CompactSubData.OPEN) || (array.compare(key, 0, fromItem) >= 0))
-					&& ((lastItem == CompactSubData.OPEN) || (array.compare(key, 0, lastItem) <= 0));
->>>>>>> 2e13a68d
-			}
-
-			/**
-			 * Diese Methode gibt den Index des ersten Elements zurück.
-			 * 
-<<<<<<< HEAD
-			 * @see NavigableSet#first()
-			 * @return Index des ersten Elements.
-			 */
-			protected final int firstIndex() {
-				final Object item = this.fromItem;
-				if(item == CompactBase.OPEN) return CompactBase.this.firstIndex();
-				if(this.fromInclusive) return CompactBase.this.ceilingIndex(item);
-				return CompactBase.this.higherIndex(item);
-=======
-			 * @return Index des ersten Elements.
-			 */
-			protected final int firstIndex() {
-				final GData array = this.data;
-				final Object fromItem = this.fromItem;
-				if(fromItem == CompactSubData.OPEN) return array.firstIndex();
-				if(this.fromInclusive) return array.ceilingIndex(fromItem);
-				return array.higherIndex(fromItem);
->>>>>>> 2e13a68d
-			}
-
-			/**
-			 * Diese Methode gibt den Index des letzten Elements zurück.
-			 * 
-<<<<<<< HEAD
-			 * @see NavigableSet#last()
-			 * @return Index des letzten Elements.
-			 */
-			protected final int lastIndex() {
-				final Object item = this.lastItem;
-				if(item == CompactBase.OPEN) return CompactBase.this.lastIndex();
-				if(this.lastInclusive) return CompactBase.this.floorIndex(item);
-				return CompactBase.this.lowerIndex(item);
-			}
-
-			protected final int lowestIndex() {
-				final int index = this.firstIndex();
-				if((index >= CompactBase.this.size) || this.isTooHigh(CompactBase.this.items[index])) return -index - 1;
-				return index;
-			}
-
-			protected final int highestIndex() {
-				final int index = this.lastIndex();
-				if((index < 0) || this.isTooLow(CompactBase.this.items[index])) return -index - 1;
-				return index;
-			}
-
-			protected final int lowerIndex(final Object item) {
-				if(this.isTooHigh(item)) return this.highestIndex();
-				final int index = CompactBase.this.lowerIndex(item);
-				if(index < 0) return index;
-				if(this.isTooLow(item)) return -index - 1;
-				return index;
-			}
-
-			protected final int floorIndex(final Object item) {
-				if(this.isTooHigh(item)) return this.highestIndex();
-				final int index = CompactBase.this.floorIndex(item);
-				if(index < 0) return index;
-				if(this.isTooLow(item)) return -index - 1;
-				return index;
-			}
-
-			protected final int ceilingIndex(final Object item) {
-				if(this.isTooLow(item)) return this.lowestIndex();
-				final int index = CompactBase.this.ceilingIndex(item);
-				if(index < 0) return index;
-				if(this.isTooHigh(item)) return -index - 1;
-				return index;
-			}
-
-			protected final int higherIndex(final Object item) {
-				if(this.isTooLow(item)) return this.lowestIndex();
-				final int index = CompactBase.this.higherIndex(item);
-				if(index < 0) return index;
-				if(this.isTooHigh(item)) return -index - 1;
-				return index;
-			}
-
-			protected final void clearItems() {
-				final int fromIndex = this.firstIndex(), lastIndex = this.lastIndex();
-				if(fromIndex > lastIndex) return;
-				CompactBase.this.removeItems(fromIndex, (lastIndex - fromIndex) + 1);
-			}
-
-=======
-			 * @return Index des letzten Elements.
-			 */
-			protected final int lastIndex() {
-				final GData array = this.data;
-				final Object lastItem = this.lastItem;
-				if(lastItem == CompactSubData.OPEN) return array.lastIndex();
-				if(this.lastInclusive) return array.floorIndex(lastItem);
-				return array.lowerIndex(lastItem);
-			}
-
-			/**
-			 * Diese Methode gibt den Index des kleinsten Elements oder <code>(-(<i>Einfügeposition</i>) - 1)</code> zurück.
-			 * 
-			 * @see NavigableSet#first()
-			 * @return Index oder <code>(-(<i>Einfügeposition</i>) - 1)</code>.
-			 */
-			protected final int lowestIndex() {
-				final int index = this.firstIndex();
-				if(this.isTooHigh(index)) return -index - 1;
-				return index;
-			}
-
-			/**
-			 * Diese Methode gibt den Index des größten Elements oder <code>(-(<i>Einfügeposition</i>) - 1)</code> zurück.
-			 * 
-			 * @see NavigableSet#last()
-			 * @return Index oder <code>(-(<i>Einfügeposition</i>) - 1)</code>.
-			 */
-			protected final int highestIndex() {
-				final int index = this.lastIndex();
-				if(this.isTooLow(index)) return -index - 1;
-				return index;
-			}
-
-			/**
-			 * Diese Methode gibt den Index des größten Elements zurück, dass kleiner dem gegebenen ist. Wenn kein solches
-			 * Element existiert wird <code>(-(<i>Einfügeposition</i>) - 1)</code> zurück gegeben.
-			 * 
-			 * @see NavigableSet#lower(Object)
-			 * @param item Element.
-			 * @return Index des größten Elements, dass kleiner dem gegebenen ist, oder
-			 *         <code>(-(<i>Einfügeposition</i>) - 1)</code>.
-			 */
-			protected final int lowerIndex(final Object item) {
-				if(this.isTooHigh(item)) return this.highestIndex();
-				final int index = this.data.lowerIndex(item);
-				if(this.isTooLow(index)) return -index - 1;
-				return index;
-			}
-
-			/**
-			 * Diese Methode gibt den Index des größten Elements zurück, dass kleiner oder gleich dem gegebenen ist. Wenn kein
-			 * solches Element existiert wird <code>(-(<i>Einfügeposition</i>) - 1)</code> zurück gegeben.
-			 * 
-			 * @see NavigableSet#floor(Object)
-			 * @param item Element.
-			 * @return Index des größten Elements, dass kleiner oder gleich dem gegebenen ist, oder
-			 *         <code>(-(<i>Einfügeposition</i>) - 1)</code>.
-			 */
-			protected final int floorIndex(final Object item) {
-				if(this.isTooHigh(item)) return this.highestIndex();
-				final int index = this.data.floorIndex(item);
-				if(this.isTooLow(index)) return -index - 1;
-				return index;
-			}
-
-			/**
-			 * Diese Methode gibt den Index des größten Elements zurück, dass größer oder gleich dem gegebenen ist. Wenn kein
-			 * solches Element existiert wird <code>(-(<i>Einfügeposition</i>) - 1)</code> zurück gegeben.
-			 * 
-			 * @see NavigableSet#ceiling(Object)
-			 * @param item Element.
-			 * @return Index des größten Elements, dass größer oder gleich dem gegebenen ist, oder
-			 *         <code>(-(<i>Einfügeposition</i>) - 1)</code>.
-			 */
-			protected final int ceilingIndex(final Object item) {
-				if(this.isTooLow(item)) return this.lowestIndex();
-				final int index = this.data.ceilingIndex(item);
-				if(this.isTooHigh(index)) return -index - 1;
-				return index;
-			}
-
-			/**
-			 * Diese Methode gibt den Index des größten Elements zurück, dass größer dem gegebenen ist. Wenn kein solches
-			 * Element existiert wird <code>(-(<i>Einfügeposition</i>) - 1)</code> zurück gegeben.
-			 * 
-			 * @see NavigableSet#higher(Object)
-			 * @param item Element.
-			 * @return Index des größten Elements, dass größer dem gegebenen ist, oder
-			 *         <code>(-(<i>Einfügeposition</i>) - 1)</code>.
-			 */
-			protected final int higherIndex(final Object item) {
-				if(this.isTooLow(item)) return this.lowestIndex();
-				final int index = this.data.higherIndex(item);
-				if(this.isTooHigh(index)) return -index - 1;
-				return index;
-			}
-
-			/**
-			 * Diese Methode leert die Teilmenge.
-			 */
-			protected final void clearItems() {
-				final int fromIndex = this.firstIndex(), lastIndex = this.lastIndex();
-				if(fromIndex > lastIndex) return;
-				this.data.removeItems(fromIndex, (lastIndex - fromIndex) + 1);
-			}
-
-			/**
-			 * Diese Methode gibt die Anzahl der Elemente in der Teilmenge zurück.
-			 * 
-			 * @return Anzahl.
-			 */
->>>>>>> 2e13a68d
-			protected final int countItems() {
-				return (this.lastIndex() - this.firstIndex()) + 1;
-			}
-
-		}
-
-		/**
-		 * Dieses Feld speichert das Objekt zur offenen Begrenzung sortierter Listen.
-		 */
-		protected static final Object OPEN = new Object();
-
-		/**
-		 * Dieses Feld speichert das leere {@link Array Array} der Elemente.
-		 */
-		protected static final Object[] ITEMS = new Object[0];
-
-		/**
-		 * Diese Methode setzt die Länge des gegebenen {@link Array Array} mit der gegebenen Belegung auf die gegebene Länge
-<<<<<<< HEAD
-		 * und gibt es zurück. Wenn die gegebene Länge {@code 0} ist, wird {@link CompactBase#ITEMS} zurück gegeben. Wenn
-=======
-		 * und gibt es zurück. Wenn die gegebene Länge {@code 0} ist, wird {@link CompactData#ITEMS} zurück gegeben. Wenn
->>>>>>> 2e13a68d
-		 * die Länge des gegebenen {@link Array Arrays} von der gegebenen Länge abweicht, werden ein neues {@link Array
-		 * Array} mit der gegebenen Länge erzeugt, die im gegebenen {@link Array Array} belegten Einträge in das neue
-		 * {@link Array Array} kopiert und das neue {@link Array Array} zurück gegeben.
-		 * 
-		 * @param items {@link Array Array}.
-		 * @param size Anzahl der belegten Elemente.
-		 * @param length Länge bzw. Kapazität.
-		 * @return {@link Array Array} der gegebenen Länge.
-		 * @throws NullPointerException Wenn des gegebenen {@link Array Array} {@code null} ist.
-		 * @throws IllegalArgumentException Wenn die gegebene Belegung bzw. die gegebene Länge ungültig ist.
-		 */
-		public static Object[] resizeItems(final Object[] items, final int size, final int length)
-			throws NullPointerException, IllegalArgumentException {
-			if(items == null) throw new NullPointerException("Items is null");
-			if(length < size) throw new IllegalArgumentException("Length < Size");
-			if(length == items.length) return items;
-<<<<<<< HEAD
-			if(length == 0) return CompactBase.ITEMS;
-=======
-			if(length == 0) return CompactData.ITEMS;
->>>>>>> 2e13a68d
-			final Object[] objects = new Object[length];
-			System.arraycopy(items, 0, objects, 0, size);
-			return objects;
-		}
-
-		/**
-		 * Diese Methode fügt in das gegebenen {@link Array Array} mit der gegebenen Belegung an der gegebenen Position die
-		 * gegebene Anzahl an Elementen ein, setzt die Länge des {@link Array Array} auf die gegebene Länge und gibt es
-		 * zurück. Wenn die Länge des gegebenen {@link Array Arrays} von der gegebenen Länge abweicht, werden ein neues
-		 * {@link Array Array} mit der gegebenen Länge erzeugt, die im gegebenen {@link Array Array} belegten Einträge in
-		 * das neue {@link Array Array} kopiert und das neue {@link Array Array} zurück gegeben.
-		 * 
-		 * @param items {@link Array Array}.
-		 * @param size Anzahl der belegten Elemente.
-		 * @param length Länge bzw. Kapazität.
-		 * @param index Index bzw. Position.
-		 * @param count Anzahl.
-		 * @return {@link Array Array} der gegebenen Länge.
-		 * @throws NullPointerException Wenn des gegebenen {@link Array Array} {@code null} ist.
-		 * @throws IllegalArgumentException Wenn die gegebene Belegung, die gegebene Länge, der gegebene Index bzw. die
-		 *         gegebene Anzah ungültig ist.
-		 */
-		public static Object[] insertItems(final Object[] items, final int size, final int length, final int index,
-			final int count) throws NullPointerException, IllegalArgumentException {
-			if(items == null) throw new NullPointerException("Items is null");
-			if(length < size) throw new IllegalArgumentException("Length < Size");
-			if((index < 0) || (index > size)) throw new IllegalArgumentException("Index out of range: " + index);
-			if(count < 0) throw new IllegalArgumentException("Count out of range: " + count);
-			if(count == 0) return items;
-			if(length != items.length){
-				final Object[] objects = new Object[length];
-				System.arraycopy(items, 0, objects, 0, index);
-				System.arraycopy(items, index, objects, index + count, size - index);
-				return objects;
-			}else{
-				System.arraycopy(items, index, items, index + count, size - index);
-			}
-			return items;
-		}
-
-		/**
-<<<<<<< HEAD
-		 * Diese Methode fügt in das gegebenen {@link Array Array} mit der gegebenen Belegung an der gegebenen Position die
-		 * gegebene Anzahl an Elementen ein, setzt die Länge des {@link Array Array} auf die gegebene Länge und gibt es
-		 * zurück. Wenn die gegebene Länge {@code 0} ist, wird {@link CompactBase#ITEMS} zurück gegeben. Wenn die Länge des
-=======
-		 * Diese Methode entferntim gegebenen {@link Array Array} mit der gegebenen Belegung an der gegebenen Position die
-		 * gegebene Anzahl an Elementen, setzt die Länge des {@link Array Array} auf die gegebene Länge und gibt es zurück.
-		 * Wenn die gegebene Länge {@code 0} ist, wird {@link CompactData#ITEMS} zurück gegeben. Wenn die Länge des
->>>>>>> 2e13a68d
-		 * gegebenen {@link Array Arrays} von der gegebenen Länge abweicht, werden ein neues {@link Array Array} mit der
-		 * gegebenen Länge erzeugt, die im gegebenen {@link Array Array} belegten Einträge in das neue {@link Array Array}
-		 * kopiert und das neue {@link Array Array} zurück gegeben.
-		 * 
-		 * @param items {@link Array Array}.
-		 * @param size Anzahl der belegten Elemente.
-		 * @param length Länge bzw. Kapazität.
-		 * @return {@link Array Array} der gegebenen Länge.
-		 * @param index Index bzw. Position.
-		 * @param count Anzahl.
-		 * @throws NullPointerException Wenn des gegebenen {@link Array Array} {@code null} ist.
-		 * @throws IllegalArgumentException Wenn die gegebene Belegung, die gegebene Länge, der gegebene Index bzw. die
-		 *         gegebene Anzah ungültig ist.
-		 */
-		public static Object[] removeItems(final Object[] items, final int size, final int length, final int index,
-			final int count) throws NullPointerException, IllegalArgumentException {
-			if(items == null) throw new NullPointerException("Items is null");
-			if(length < size) throw new IllegalArgumentException("Length < Size");
-			if((index < 0) || (index > size)) throw new IllegalArgumentException("Index out of range: " + index);
-			if((count < 0) || (count > size)) throw new IllegalArgumentException("Count out of range: " + count);
-			if(count == 0) return items;
-			if(length != items.length){
-				if(length != 0){
-					final Object[] objects = new Object[length];
-					System.arraycopy(items, 0, objects, 0, index);
-					System.arraycopy(items, index + count, objects, index, size - count - index);
-					return objects;
-<<<<<<< HEAD
-				}else return CompactBase.ITEMS;
-			}else{
-				System.arraycopy(items, index + count, items, index, size - count - index);
-=======
-				}else return CompactData.ITEMS;
-			}else{
-				System.arraycopy(items, index + count, items, index, size - count - index);
-				Arrays.fill(items, size - count, size, null);
->>>>>>> 2e13a68d
-			}
-			return items;
-		}
-
-		/**
-<<<<<<< HEAD
-=======
-		 * Diese Methode gibt nur dann {@code true} zurück, wenn das gegebene Element in der Belegung des gegebenen
-		 * {@link Array Arrays} enthalten ist.
-		 * 
-		 * @see Object#equals(Object)
-		 * @param items {@link Array Array}.
-		 * @param size Anzahl der belegten Elemente.
-		 * @param value Element.
-		 * @return {@code true}, wenn das gegebene Element in der Belegung enthalten ist.
-		 * @throws NullPointerException Wenn des gegebenen {@link Array Array} {@code null} ist.
-		 */
-		public static boolean containsItem(final Object[] items, final int size, final Object value)
-			throws NullPointerException {
-			if(items == null) throw new NullPointerException("Items is null");
-			if(value == null){
-				for(int i = 0; i < size; i++){
-					if(items[i] == null) return true;
-				}
-			}else{
-				for(int i = 0; i < size; i++){
-					if(value.equals(items[i])) return true;
-				}
-			}
-			return false;
-		}
-
-		/**
->>>>>>> 2e13a68d
-		 * Dieses Feld speichert die Anzahl der Elemente.
-		 */
-		protected int size;
-
-		/**
-		 * Dieses Feld speichert die Elemente.
-		 */
-<<<<<<< HEAD
-		protected Object[] items = CompactBase.ITEMS;
-
-		/**
-		 * Diese Methode gibt den Index des ersten Elements zurück.
-=======
-		protected Object[] items = CompactData.ITEMS;
-
-		/**
-		 * Diese Methode gibt den Index des ersten Elements zurück. Dieser Index kann den Wert {@code size} annehmen.
->>>>>>> 2e13a68d
-		 * 
-		 * @see NavigableSet#first()
-		 * @return Index des ersten Elements.
-		 */
-		protected final int firstIndex() {
-			return 0;
-		}
-
-		/**
-<<<<<<< HEAD
-		 * Diese Methode gibt den Index des größten Elements zurück, dass kleiner dem gegebenen ist.
-=======
-		 * Diese Methode gibt den Index des größten Elements zurück, dass kleiner dem gegebenen ist. Dieser Index kann die
-		 * Werte {@code -1} und {@code size} annehmen.
->>>>>>> 2e13a68d
-		 * 
-		 * @see NavigableSet#lower(Object)
-		 * @param item Element.
-		 * @return Index des größten Elements, dass kleiner dem gegebenen ist.
-		 */
-		protected final int lowerIndex(final Object item) {
-			final int index = this.itemIndex(item);
-			if(index < 0) return -index - 2;
-			return index - 1;
-		}
-
-		/**
-<<<<<<< HEAD
-		 * Diese Methode gibt den Index des größten Elements zurück, dass kleiner oder gleich dem gegebene ist.
-=======
-		 * Diese Methode gibt den Index des größten Elements zurück, dass kleiner oder gleich dem gegebene ist. Dieser Index
-		 * kann die Werte {@code -1} und {@code size} annehmen.
->>>>>>> 2e13a68d
-		 * 
-		 * @see NavigableSet#floor(Object)
-		 * @param item Element.
-		 * @return Index des größten Elements, dass kleiner oder gleich dem gegebenen ist.
-		 */
-		protected final int floorIndex(final Object item) {
-			final int index = this.itemIndex(item);
-			if(index < 0) return -index - 2;
-			return index;
-		}
-
-		/**
-<<<<<<< HEAD
-		 * Diese Methode gibt den Index des kleinsten Elements zurück, dass größer oder gleich dem gegebene ist.
-=======
-		 * Diese Methode gibt den Index des kleinsten Elements zurück, dass größer oder gleich dem gegebene ist. Dieser
-		 * Index kann den Wert {@code size} annehmen.
->>>>>>> 2e13a68d
-		 * 
-		 * @see NavigableSet#ceiling(Object)
-		 * @param item Element.
-		 * @return Index des kleinsten Elements, dass größer oder gleich dem gegebenen ist.
-		 */
-		protected final int ceilingIndex(final Object item) {
-			final int index = this.itemIndex(item);
-			if(index < 0) return -index - 1;
-			return index;
-		}
-
-		/**
-<<<<<<< HEAD
-		 * Diese Methode gibt den Index des kleinsten Elements zurück, dass größer dem gegebene ist.
-=======
-		 * Diese Methode gibt den Index des kleinsten Elements zurück, dass größer dem gegebene ist. Dieser Index kann den
-		 * Wert {@code size} annehmen.
->>>>>>> 2e13a68d
-		 * 
-		 * @see NavigableSet#higher(Object)
-		 * @param item Element.
-		 * @return Index des kleinsten Elements, dass größer dem gegebenen ist.
-		 */
-		protected final int higherIndex(final Object item) {
-			final int index = this.itemIndex(item);
-			if(index < 0) return -index - 1;
-			return index + 1;
-		}
-
-		/**
-<<<<<<< HEAD
-		 * Diese Methode gibt den Index des letzten Elements zurück.
-=======
-		 * Diese Methode gibt den Index des letzten Elements zurück. Dieser Index kann deb Wert {@code -1} annehmen.
->>>>>>> 2e13a68d
-		 * 
-		 * @see NavigableSet#last()
-		 * @return Index des letzten Elements.
-		 */
-		protected final int lastIndex() {
-			return this.size - 1;
-		}
-
-		/**
-		 * Diese Methode sucht nach dem gegebenen Objekt und gibt dessen Index oder
-		 * <code>(-(<i>Einfügeposition</i>) - 1)</code> zurück. Die <i>Einfügeposition</i> ist der Index, bei dem der
-		 * Eintrag eingefügt werden müsste.
-		 * 
-<<<<<<< HEAD
-		 * @see CompactBase#equalsIndex(Object, int)
-		 * @see CompactBase#compareIndex(Object, int)
-=======
-		 * @see CompactData#equalsIndex(Object, int)
-		 * @see CompactData#compareIndex(Object, int)
->>>>>>> 2e13a68d
-		 * @param item Objekt.
-		 * @return Index oder <code>(-(<i>Einfügeposition</i>) - 1)</code>.
-		 */
-		protected abstract int itemIndex(final Object item);
-
-		/**
-		 * Diese Methode gibt nur dann {@code true} zurück, wenn der gegebene Schlüssel {@link Object#equals(Object)
-		 * äquivalent} dem Schlüssel des gegebenen Elements ist.
-		 * 
-		 * @see Object#hashCode()
-		 * @see Object#equals(Object)
-		 * @param key Schlüssel.
-		 * @param hash {@link Object#hashCode() Streuwert} des Schlüssels oder {@code 0}.
-		 * @param item Element.
-		 * @return {@link Object#equals(Object) Äquivalenz} der Schlüssel.
-		 */
-		protected abstract boolean equals(Object key, int hash, Object item);
-
-		/**
-		 * Diese Methode sucht zuerst binär und danach linear nach einem Eintrag, dessen Schlüssel gleich dem gegebenen
-		 * Schlüssel ist und gibt den Index dieses Elements oder <code>(-(<i>Einfügeposition</i>) - 1)</code> zurück. Die
-		 * <i>Einfügeposition</i> ist der Index, bei dem der Eintrag eingefügt werden müsste. Ein Element {@code element}
-		 * ist dann zum gegebenen Schlüssel gleich, wenn
-		 * {@code (compare(key, hash, element) == 0) && equals(key, hash, element)}.
-		 * 
-<<<<<<< HEAD
-		 * @see CompactBase#equals(Object, int, Object)
-=======
-		 * @see CompactData#equals(Object, int, Object)
-		 * @see CompactData#compare(Object, int, Object)
-		 * @see CompactData#compareIndex(Object, int)
->>>>>>> 2e13a68d
-		 * @param key Schlüssel.
-		 * @param hash {@link Object#hashCode() Streuwert} des Schlüssels.
-		 * @return Index des Eintrags oder <code>(-(<i>Einfügeposition</i>) - 1)</code>.
-		 */
-		protected final int equalsIndex(final Object key, final int hash) {
-			Object item;
-			final int index = this.compareIndex(key, hash);
-			if(index < 0) return index;
-			final Object[] items = this.items;
-			if(this.equals(key, hash, items[index])) return index;
-			for(int next = index + 1, last = this.size; (next < last) && (this.compare(key, hash, item = items[next]) == 0); next++){
-				if(this.equals(key, hash, item)) return next;
-			}
-			for(int next = index - 1; (0 <= next) && (this.compare(key, hash, item = items[next]) == 0); next--){
-				if(this.equals(key, hash, item)) return next;
-			}
-			return -(index + 1);
-		}
-
-		/**
-		 * Diese Methode gibt eine Zahl kleiner, gleich oder größer als {@code 0} zurück, wenn der gegebene Schlüssel
-		 * kleiner, gleich bzw. größer als der Schlüssel des gegebenen Elements ist. Die Berechnung kann auf den Schlüsseln
-		 * selbst oder ihren {@link Object#hashCode() Streuwerten} beruhen.
-		 * 
-		 * @see Comparator#compare(Object, Object)
-		 * @param key Schlüssel.
-		 * @param hash {@link Object#hashCode() Streuwert} des Schlüssels.
-		 * @param item Element.
-		 * @return {@link Comparator#compare(Object, Object) Vergleichswert} der der Schlüssel.
-		 */
-		protected abstract int compare(Object key, int hash, Object item);
-
-		/**
-		 * Diese Methode sucht benär nach einem Eintrag, dessen Schlüssel gleich dem gegebenen Schlüssel ist und gibt dessen
-		 * Index oder <code>(-(<i>Einfügeposition</i>) - 1)</code> zurück. Die <i>Einfügeposition</i> ist der Index, bei dem
-		 * der Eintrag eingefügt werden müsste.
-		 * 
-<<<<<<< HEAD
-		 * @see CompactBase#compare(Object, int, Object)
-=======
-		 * @see CompactData#compare(Object, int, Object)
->>>>>>> 2e13a68d
-		 * @param key Schlüssel.
-		 * @param hash {@link Object#hashCode() Streuwert} des Schlüssels.
-		 * @return Index des Eintrags oder <code>(-(<i>Einfügeposition</i>) - 1)</code>.
-		 */
-		protected final int compareIndex(final Object key, final int hash) {
-			int from = 0, last = this.size;
-			final Object[] items = this.items;
-			while(from < last){
-				final int next = (from + last) >>> 1;
-				final int comp = this.compare(key, hash, items[next]);
-				if(comp < 0){
-					last = next;
-				}else if(comp > 0){
-					from = next + 1;
-				}else return next;
-			}
-			return -(from + 1);
-		}
-
-		/**
-		 * Diese Methode fügt die gegebene Anzahl an Einträgen ab dem gegebenen Index in das {@link Array Array} ein.
-		 * 
-<<<<<<< HEAD
-		 * @see CompactBase#validInsertLength(int)
-=======
-		 * @see CompactData#validInsertLength(int)
->>>>>>> 2e13a68d
-		 * @param index Index.
-		 * @param count Anzahl.
-		 * @throws IllegalArgumentException Wenn der gegebene Index bzw. die gegebene Anzahl ungültig sind.
-		 */
-		protected void insertItems(final int index, final int count) throws IllegalArgumentException {
-			final int oldSize = this.size, newSize = oldSize + count;
-<<<<<<< HEAD
-			this.items = CompactBase.insertItems(this.items, oldSize, this.validInsertLength(newSize), index, count);
-=======
-			this.items = CompactData.insertItems(this.items, oldSize, this.validInsertLength(newSize), index, count);
->>>>>>> 2e13a68d
-			this.size = newSize;
-		}
-
-		/**
-		 * Diese Methode entfernt die gegebene Anzahl an Einträgen ab dem gegebenen Index aus dem {@link Array Array} mit
-		 * der gegebenen Länge der Belegung.
-		 * 
-<<<<<<< HEAD
-		 * @see CompactBase#validRemoveLength(int)
-=======
-		 * @see CompactData#validRemoveLength(int)
->>>>>>> 2e13a68d
-		 * @param index Index.
-		 * @param count Anzahl.
-		 * @throws IllegalArgumentException Wenn der gegebene Index bzw. die gegebene Anzahl ungültig sind.
-		 */
-		protected void removeItems(final int index, final int count) throws IllegalArgumentException {
-			final int oldSize = this.size, newSize = oldSize - count;
-<<<<<<< HEAD
-			this.items = CompactBase.removeItems(this.items, oldSize, this.validRemoveLength(newSize), index, count);
-=======
-			this.items = CompactData.removeItems(this.items, oldSize, this.validRemoveLength(newSize), index, count);
->>>>>>> 2e13a68d
-			this.size = newSize;
-		}
-
-		/**
-		 * Diese Methode vergrößert die Kapazität des {@link Array Arrays}, sodass dieses die gegebene Anzahl an Elementen
-		 * verwalten kann.
-		 * 
-<<<<<<< HEAD
-		 * @see CompactBase#validAllocateLength(int)
-		 * @param count Anzahl.
-		 */
-		protected void allocateItems(final int count) {
-			this.items = CompactBase.resizeItems(this.items, this.size, this.validAllocateLength(count));
-=======
-		 * @see CompactData#validAllocateLength(int)
-		 * @param count Anzahl.
-		 */
-		protected void allocateItems(final int count) {
-			this.items = CompactData.resizeItems(this.items, this.size, this.validAllocateLength(count));
->>>>>>> 2e13a68d
-		}
-
-		/**
-		 * Diese Methode verkleinert die Kapazität des {@link Array Arrays} auf das Minimum für seine Belegung.
-		 * 
-<<<<<<< HEAD
-		 * @see CompactBase#validCompactLength()
-		 */
-		protected void compactItems() {
-			this.items = CompactBase.resizeItems(this.items, this.size, this.validCompactLength());
-=======
-		 * @see CompactData#validCompactLength()
-		 */
-		protected void compactItems() {
-			this.items = CompactData.resizeItems(this.items, this.size, this.validCompactLength());
->>>>>>> 2e13a68d
-		}
-
-		/**
-		 * Diese Methode gibt die neue Länge für das {@link Array Array} zurück, um darin die gegebene Anzahl an Elementen
-		 * verwalten zu können.
-		 * 
-		 * @param count Anzahl.
-		 * @return Länge.
-		 */
-		protected int validLength(final int count) {
-			final int oldLength = this.items.length;
-			if(oldLength >= count) return oldLength;
-			final int newLength = oldLength + (oldLength >> 1);
-			if(newLength >= count) return newLength;
-			return count;
-		}
-
-		/**
-		 * Diese Methode gibt die neue Länge für das {@link Array Array} zurück, um darin die gegebene Anzahl an Elementen
-		 * verwalten zu können. Sie wird beim Einfügen von Elementen aufgerufen.
-		 * 
-<<<<<<< HEAD
-		 * @see CompactBase#insertItems(int, int)
-=======
-		 * @see CompactData#validLength(int)
-		 * @see CompactData#insertItems(int, int)
->>>>>>> 2e13a68d
-		 * @param count Anzahl.
-		 * @return Länge.
-		 */
-		protected int validInsertLength(final int count) {
-			return this.validLength(count);
-		}
-
-		/**
-		 * Diese Methode gibt die neue Länge für das {@link Array Array} zurück, um darin die gegebene Anzahl an Elementen
-		 * verwalten zu können. Sie wird beim Entfernen von Elementen aufgerufen.
-		 * 
-<<<<<<< HEAD
-		 * @see CompactBase#removeItems(int, int)
-=======
-		 * @see CompactData#removeItems(int, int)
->>>>>>> 2e13a68d
-		 * @param count Anzahl.
-		 * @return Länge.
-		 */
-		protected int validRemoveLength(final int count) {
-			return this.items.length;
-		}
-
-		/**
-		 * Diese Methode gibt die neue Länge für das {@link Array Array} zurück, um darin alle vorhandenen Elemente
-		 * (Belegung) verwalten zu können. Sie wird beim Kompaktieren aufgerufen.
-		 * 
-<<<<<<< HEAD
-		 * @see CompactBase#size
-		 * @see CompactBase#compactItems()
-=======
-		 * @see CompactData#size
-		 * @see CompactData#compactItems()
->>>>>>> 2e13a68d
-		 * @return Länge.
-		 */
-		protected int validCompactLength() {
-			return this.size;
-		}
-
-		/**
-		 * Diese Methode gibt die neue Länge für das {@link Array Array} zurück, um darin die gegebene Anzahl an Elementen
-		 * verwalten zu können. Sie wird beim Reservieren von Elementen aufgerufen.
-		 * 
-<<<<<<< HEAD
-		 * @see CompactBase#allocateItems(int)
-=======
-		 * @see CompactData#validLength(int)
-		 * @see CompactData#allocateItems(int)
->>>>>>> 2e13a68d
-		 * @param count Anzahl.
-		 * @return Länge.
-		 */
-		protected int validAllocateLength(final int count) {
-			return this.validLength(count);
-		}
-
-		/**
-		 * Diese Methode vergrößert die Kapazität, sodass dieses die gegebene Anzahl an Elementen verwalten kann.
-		 * 
-		 * @param count Anzahl.
-		 */
-		public void allocate(final int count) {
-			this.allocateItems(count);
-		}
-
-		/**
-		 * Diese Methode verkleinert die Kapazität auf das Minimum.
-		 */
-		public void compact() {
-			this.compactItems();
-		}
-
-	}
-
-	/**
-	 * Diese Klasse implementiert ein abstraktes {@link Set Set}, dessen Daten in einem {@link Array Array} verwaltet
-	 * werden.
-	 * 
-	 * @author [cc-by] 2012 Sebastian Rostock [http://creativecommons.org/licenses/by/3.0/de/]
-	 * @param <GItem> Typ der Elemente.
-	 */
-<<<<<<< HEAD
-	public static abstract class CompactSet<GItem> extends CompactBase implements Set<GItem> {
-
-		/**
-		 * Diese Klasse implementiert den aufsteigenden {@link Iterator Iterator} für {@link CompactSet Compact-Sets}.
-		 * 
-		 * @author [cc-by] 2012 Sebastian Rostock [http://creativecommons.org/licenses/by/3.0/de/]
-		 */
-		protected final class CompactAscendingSetIterator extends CompactAscendingIterator<GItem> {
-
-			/**
-			 * Dieser Konstrukteur initialisiert die Indizes.
-			 * 
-			 * @param from Index des ersten Elements (inklusiv).
-			 * @param last Index des letzten Elements (exklusiv).
-			 */
-			public CompactAscendingSetIterator(final int from, final int last) {
-				super(from, last);
-			}
-
-			/**
-			 * {@inheritDoc}
-			 */
-			@Override
-			protected GItem next(final int index) {
-				return CompactSet.this.item(index);
-=======
-	public static abstract class CompactSet<GItem> extends CompactData implements Set<GItem> {
-
-		/**
-		 * Diese Klasse implementiert den aufsteigenden {@link Iterator Iterator} für {@link CompactSet Compact-Sets}.
-		 * 
-		 * @author [cc-by] 2012 Sebastian Rostock [http://creativecommons.org/licenses/by/3.0/de/]
-		 * @param <GItem> Typ der Elemente.
-		 */
-		protected static final class CompactSetAscendingIterator<GItem> extends
-			CompactAscendingIterator<GItem, CompactSet<GItem>> {
-
-			/**
-			 * Dieser Konstrukteur initialisiert {@link CompactSet Compact-Set} und Indizes.
-			 * 
-			 * @param set {@link CompactSet Compact-Set}.
-			 * @param from Index des ersten Elements (inklusiv).
-			 * @param last Index des letzten Elements (exklusiv).
-			 */
-			public CompactSetAscendingIterator(final CompactSet<GItem> set, final int from, final int last) {
-				super(set, from, last);
->>>>>>> 2e13a68d
-			}
-
-			/**
-			 * {@inheritDoc}
-			 */
-			@Override
-<<<<<<< HEAD
-			protected void remove(final int index) {
-				CompactSet.this.removeItems(index, 1);
-=======
-			protected GItem next(final int index) {
-				return this.data.getItem(index);
->>>>>>> 2e13a68d
-			}
-
-		}
-
-		/**
-		 * Diese Klasse implementiert den absteigenden {@link Iterator Iterator} für {@link CompactSet Compact-Sets}.
-		 * 
-		 * @author [cc-by] 2012 Sebastian Rostock [http://creativecommons.org/licenses/by/3.0/de/]
-<<<<<<< HEAD
-		 */
-		protected final class CompactDescentingSetIterator extends CompactDescendingIterator<GItem> {
-
-			/**
-			 * Dieser Konstrukteur initialisiert die Indizes.
-			 * 
-			 * @param from Index des ersten Elements (inklusiv).
-			 * @param last Index des letzten Elements (exklusiv).
-			 */
-			public CompactDescentingSetIterator(final int from, final int last) {
-				super(from, last);
-			}
-
-			/**
-			 * {@inheritDoc}
-			 */
-			@Override
-			protected GItem next(final int index) {
-				return CompactSet.this.item(index);
-=======
-		 * @param <GItem> Typ der Elemente.
-		 */
-		protected static final class CompactSetDescendingIterator<GItem> extends
-			CompactDescendingIterator<GItem, CompactSet<GItem>> {
-
-			/**
-			 * Dieser Konstrukteur initialisiert {@link CompactSet Compact-Set} und Indizes.
-			 * 
-			 * @param set {@link CompactSet Compact-Set}.
-			 * @param from Index des ersten Elements (inklusiv).
-			 * @param last Index des letzten Elements (exklusiv).
-			 */
-			public CompactSetDescendingIterator(final CompactSet<GItem> set, final int from, final int last) {
-				super(set, from, last);
->>>>>>> 2e13a68d
-			}
-
-			/**
-			 * {@inheritDoc}
-			 */
-			@Override
-<<<<<<< HEAD
-			protected void remove(final int index) {
-				CompactSet.this.removeItems(index, 1);
-=======
-			protected GItem next(final int index) {
-				return this.data.getItem(index);
->>>>>>> 2e13a68d
-			}
-
-		}
-
-		/**
-		 * Dieser Konstrukteur initialisiert das {@link Set Set}.
-		 */
-		public CompactSet() {
-		}
-
-		/**
-		 * Dieser Konstrukteur initialisiert das {@link Set Set} mit der gegebenen Kapazität.
-		 * 
-<<<<<<< HEAD
-		 * @see CompactBase#allocate(int)
-=======
-		 * @see CompactData#allocate(int)
->>>>>>> 2e13a68d
-		 * @param capacity Kapazität.
-		 */
-		public CompactSet(final int capacity) {
-			this.allocate(capacity);
-		}
-
-		/**
-		 * Dieser Konstrukteur initialisiert das {@link Set Set} mit den gegebenen Elementen.
-		 * 
-		 * @see Set#addAll(Collection)
-		 * @see CompactData#allocate(int)
-		 * @param collection Elemente.
-		 * @throws NullPointerException Wenn die gegebene {@link Collection Collection} {@code null} ist.
-		 */
-		public CompactSet(final Collection<? extends GItem> collection) {
-<<<<<<< HEAD
-=======
-			if(collection == null) throw new NullPointerException("Collection is null");
->>>>>>> 2e13a68d
-			this.allocate(collection.size());
-			this.addAll(collection);
-		}
-
-		/**
-<<<<<<< HEAD
-=======
-		 * Diese Methode implementiert {@link Set#addAll(Collection)}.
-		 * 
-		 * @see Set#addAll(Collection)
-		 * @param <GItem> Typ der Elemente.
-		 * @param set {@link Set Set}.
-		 * @param collection {@link Collection Collection}.
-		 * @return {@code true} bei Veränderungen.
-		 */
-		public static <GItem> boolean addAll(final Set<GItem> set, final Collection<? extends GItem> collection) {
-			boolean modified = false;
-			for(final GItem item: collection)
-				if(set.add(item)){
-					modified = true;
-				}
-			return modified;
-		}
-
-		/**
-		 * Diese Methode implementiert {@link Set#retainAll(Collection)}.
-		 * 
-		 * @see Set#retainAll(Collection)
-		 * @param <GItem> Typ der Elemente.
-		 * @param set {@link Set Set}.
-		 * @param collection {@link Collection Collection}.
-		 * @return {@code true} bei Veränderungen.
-		 */
-		public static <GItem> boolean retainAll(final Set<GItem> set, final Collection<?> collection) {
-			boolean modified = false;
-			for(final Iterator<?> iterator = set.iterator(); iterator.hasNext();){
-				if(!collection.contains(iterator.next())){
-					iterator.remove();
-					modified = true;
-				}
-			}
-			return modified;
-		}
-
-		/**
-		 * Diese Methode implementiert {@link Set#removeAll(Collection)}.
-		 * 
-		 * @see Set#removeAll(Collection)
-		 * @param <GItem> Typ der Elemente.
-		 * @param set {@link Set Set}.
-		 * @param collection {@link Collection Collection}.
-		 * @return {@code true} bei Veränderungen.
-		 */
-		public static <GItem> boolean removeAll(final Set<GItem> set, final Collection<?> collection) {
-			boolean modified = false;
-			for(final Iterator<?> iterator = set.iterator(); iterator.hasNext();){
-				if(collection.contains(iterator.next())){
-					iterator.remove();
-					modified = true;
-				}
-			}
-			return modified;
-		}
-
-		/**
-		 * Diese Methode implementiert {@link Set#containsAll(Collection)}.
-		 * 
-		 * @see Set#containsAll(Collection)
-		 * @param <GItem> Typ der Elemente.
-		 * @param set {@link Set Set}.
-		 * @param collection {@link Collection Collection}.
-		 * @return {@code true} bei Vollständigkeit.
-		 */
-		public static <GItem> boolean containsAll(final Set<GItem> set, final Collection<?> collection) {
-			for(final Object item: collection)
-				if(!set.contains(item)) return false;
-			return true;
-		}
-
-		/**
->>>>>>> 2e13a68d
-		 * Diese Methode gibt das {@code index}-te Element zurück.
-		 * 
-		 * @param index Index.
-		 * @return {@code index}-tes Element.
-		 */
-		@SuppressWarnings ("unchecked")
-<<<<<<< HEAD
-		protected final GItem item(final int index) {
-=======
-		protected final GItem getItem(final int index) {
->>>>>>> 2e13a68d
-			return (GItem)this.items[index];
-		}
-
-		/**
-<<<<<<< HEAD
-=======
-		 * Diese Methode setzt das {@code index}-te Element.
-		 * 
-		 * @param index Index.
-		 * @param item Element.
-		 */
-		protected final void setItem(final int index, final GItem item) {
-			this.items[index] = item;
-		}
-
-		/**
->>>>>>> 2e13a68d
-		 * Diese Methode gibt ein neues {@link Set Set} zurück, das aus dem {@link Iterator Iterator} erzeugt wird.
-		 * 
-		 * @see AbstractSet
-		 * @return {@link Set Set}.
-		 */
-<<<<<<< HEAD
-		protected final Set<GItem> itemSet() {
-=======
-		protected final Set<GItem> getItemSet() {
->>>>>>> 2e13a68d
-			return new AbstractSet<GItem>() {
-
-				@Override
-				public Iterator<GItem> iterator() {
-					return CompactSet.this.iterator();
-				}
-
-				@Override
-				public int size() {
-					return CompactSet.this.size();
-				}
-
-			};
-		}
-
-		/**
-		 * {@inheritDoc}
-		 */
-		@Override
-		public int size() {
-			return this.size;
-		}
-
-		/**
-		 * {@inheritDoc}
-		 */
-		@Override
-		public void clear() {
-			this.removeItems(0, this.size);
-		}
-
-		/**
-		 * {@inheritDoc}
-		 */
-		@Override
-		public Iterator<GItem> iterator() {
-<<<<<<< HEAD
-			return new CompactAscendingSetIterator(0, this.size);
-=======
-			return new CompactSetAscendingIterator<GItem>(this, 0, this.size);
->>>>>>> 2e13a68d
-		}
-
-		/**
-		 * {@inheritDoc}
-		 */
-		@Override
-		public boolean isEmpty() {
-			return this.size == 0;
-		}
-
-		/**
-		 * {@inheritDoc}
-		 */
-		@Override
-		public boolean add(final GItem item) {
-			int index = this.itemIndex(item);
-			if(index >= 0) return false;
-			index = -index - 1;
-			this.insertItems(index, 1);
-			this.setItem(index, item);
-			return true;
-		}
-
-		/**
-		 * {@inheritDoc}
-		 */
-		@Override
-<<<<<<< HEAD
-		public boolean addAll(final Collection<? extends GItem> collection) {
-			boolean modified = false;
-			for(final GItem item: collection)
-				if(this.add(item)){
-					modified = true;
-				}
-			return modified;
-=======
-		public boolean remove(final Object item) {
-			final int index = this.itemIndex(item);
-			if(index < 0) return false;
-			this.removeItems(index, 1);
-			return true;
->>>>>>> 2e13a68d
-		}
-
-		/**
-		 * {@inheritDoc}
-		 */
-		@Override
-<<<<<<< HEAD
-		public boolean remove(final Object item) {
-			final int index = this.itemIndex(item);
-			if(index < 0) return false;
-			this.removeItems(index, 1);
-			return true;
-=======
-		public boolean contains(final Object key) {
-			return this.itemIndex(key) >= 0;
->>>>>>> 2e13a68d
-		}
-
-		/**
-		 * {@inheritDoc}
-		 */
-		@Override
-		public boolean addAll(final Collection<? extends GItem> collection) {
-			return CompactSet.addAll(this, collection);
-		}
-
-		/**
-		 * {@inheritDoc}
-		 */
-		@Override
-		public boolean retainAll(final Collection<?> collection) {
-			return CompactSet.retainAll(this, collection);
-		}
-
-		/**
-		 * {@inheritDoc}
-		 */
-		@Override
-<<<<<<< HEAD
-		public boolean contains(final Object key) {
-			return this.itemIndex(key) >= 0;
-=======
-		public boolean removeAll(final Collection<?> collection) {
-			return CompactSet.removeAll(this, collection);
->>>>>>> 2e13a68d
-		}
-
-		/**
-		 * {@inheritDoc}
-		 */
-		@Override
-		public boolean containsAll(final Collection<?> collection) {
-			return CompactSet.containsAll(this, collection);
-		}
-
-		/**
-		 * {@inheritDoc}
-		 */
-		@Override
-		public Object[] toArray() {
-			return this.getItemSet().toArray();
-		}
-
-		/**
-		 * {@inheritDoc}
-		 */
-		@Override
-		public <T> T[] toArray(final T[] a) {
-			return this.getItemSet().toArray(a);
-		}
-
-		/**
-		 * {@inheritDoc}
-		 */
-		@Override
-		public int hashCode() {
-			return this.getItemSet().hashCode();
-		}
-
-		/**
-		 * {@inheritDoc}
-		 */
-		@Override
-		public boolean equals(final Object object) {
-			if(object == this) return true;
-			if(!(object instanceof Set<?>)) return false;
-			return this.getItemSet().equals(object);
-		}
-
-		/**
-		 * {@inheritDoc}
-		 */
-		@Override
-		public String toString() {
-			return this.getItemSet().toString();
-		}
-
-	}
-
-	/**
-	 * Diese Klasse implementiert ein {@link Object#hashCode() Streuwert} basiertes {@link CompactSet Compact-Set}.
-<<<<<<< HEAD
-=======
-	 * <p>
-	 * Der Speicherverbrauch eines {@link CompactHashSet Compact-Hash-Sets} liegt bei ca. {@code 13%} des
-	 * Speicherverbrauchs eines {@link HashSet Hash-Sets}. Die Rechenzeiten beim Hinzufügen und Entfernen von Elementen
-	 * sind von der Anzahl der Elemente abhängig und erhöhen sich bei einer Verdoppelung dieser Anzahl im Mittel auf ca.
-	 * {@code 245%} der Rechenzeit, die ein {@link HashSet Hash-Set} dazu benötigen würde. Bei einer Anzahl von ca.
-	 * {@code 100} Elementen benötigen Beide {@link Set Sets} dafür in etwa die gleichen Rechenzeiten. Bei weniger
-	 * Elementen ist das {@link CompactHashSet Compact-Hash-Set} schneller, bei mehr Elementen ist das {@link HashSet
-	 * Hash-Set} schneller. Für das Finden von Elementen und das Iterieren über die Elemente benötigt das
-	 * {@link CompactHashSet Compact-Hash-Set} im Mittel nur noch {@code 75%} der Rechenzeit des {@link HashSet Hash-Sets}
-	 * , unabhängig von der Anzahl der Elemente.
-	 * <p>
-	 * Bei der erhöhung der Anzahl der Elemente auf das {@code 32}-fache ({@code 5} Verdopplungen) steigt die Rechenzeit
-	 * beim Hinzufügen und Entfernen von Elementen in einem {@link CompactHashSet Compact-Hash-Set} auf ca. {@code 8800z%}
-	 * der Rechenzeit, die ein {@link HashSet Hash-Set} hierfür benötigen würde.
->>>>>>> 2e13a68d
-	 * 
-	 * @see Object#hashCode()
-	 * @see Object#equals(Object)
-	 * @author [cc-by] 2012 Sebastian Rostock [http://creativecommons.org/licenses/by/3.0/de/]
-	 * @param <GItem> Typ der Elemente.
-	 */
-	public static class CompactHashSet<GItem> extends CompactSet<GItem> {
-
-		/**
-		 * Dieser Konstrukteur initialisiert das {@link Set Set}.
-		 */
-		public CompactHashSet() {
-			super();
-		}
-
-		/**
-		 * Dieser Konstrukteur initialisiert das {@link Set Set} mit der gegebenen Kapazität.
-		 * 
-<<<<<<< HEAD
-		 * @see CompactBase#allocate(int)
-=======
-		 * @see CompactData#allocate(int)
->>>>>>> 2e13a68d
-		 * @param capacity Kapazität.
-		 */
-		public CompactHashSet(final int capacity) {
-			super(capacity);
-		}
-
-		/**
-		 * Dieser Konstrukteur initialisiert das {@link Set Set} mit den gegebenen Elementen.
-		 * 
-		 * @see CompactData#allocate(int)
-		 * @see Set#addAll(Collection)
-		 * @param collection Elemente.
-		 */
-		public CompactHashSet(final Collection<? extends GItem> collection) {
-			super(collection);
-		}
-
-		/**
-		 * {@inheritDoc}
-		 */
-		@Override
-		protected int itemIndex(final Object key) {
-			if(key == null) return this.equalsIndex(null, 0);
-			return this.equalsIndex(key, key.hashCode());
-		}
-
-		/**
-		 * {@inheritDoc}
-		 */
-		@Override
-		protected boolean equals(final Object key, final int hash, final Object item) {
-			if(key == null) return item == null;
-			return key.equals(item);
-		}
-
-		/**
-		 * {@inheritDoc}
-		 */
-		@Override
-		protected int compare(final Object key, final int hash, final Object item) {
-			if(item == null) return hash;
-			return Integer.compare(hash, item.hashCode());
-		}
-
-	}
-
-<<<<<<< HEAD
-	public static class CompactNavigableSet<GItem> extends CompactSet<GItem> implements NavigableSet<GItem> {
-
-		protected abstract class CompactNavigableSubSet extends CompactSubBase implements NavigableSet<GItem> {
-
-			public CompactNavigableSubSet(final Object fromItem, final boolean fromInclusive, final Object lastItem,
-				final boolean lastInclusive) {
-				super(fromItem, fromInclusive, lastItem, lastInclusive);
-			}
-
-			/**
-			 * Diese Methode gibt ein neues {@link Set Set} zurück, das aus dem {@link Iterator Iterator} erzeugt wird.
-			 * 
-			 * @see AbstractSet
-			 * @return {@link Set Set}.
-			 */
-			protected final Set<GItem> itemSet() {
-				return new AbstractSet<GItem>() {
-
-					@Override
-					public Iterator<GItem> iterator() {
-						return CompactNavigableSubSet.this.iterator();
-					}
-
-					@Override
-					public int size() {
-						return CompactNavigableSubSet.this.size();
-					}
-
-				};
-			}
-
-			/**
-			 * {@inheritDoc}
-			 */
-			@Override
-			public int size() {
-				return this.countItems();
-=======
-	/**
-	 * Diese Klasse implementiert ein {@link NavigableSet Navigable-Set}, dessen Daten in einem {@link Array Array}
-	 * verwaltet werden. Der Speicherverbrauch eines {@link CompactNavigableSet Compact-Navigable-Sets} liegt bei ca.
-	 * {@code 13%} des Speicherverbrauchs eines {@link TreeSet Tree-Sets}. Die Rechenzeiten beim Hinzufügen und Entfernen
-	 * von Elementen sind von der Anzahl der Elemente abhängig und erhöhen sich bei einer Verdoppelung dieser Anzahl im
-	 * Mittel auf ca. {@code 208%} der Rechenzeit, die ein {@link TreeSet Tree-Set} dazu benötigen würde. Bei einer Anzahl
-	 * von ca. {@code 8000} Elementen benötigen Beide {@link NavigableSet Navigable-Sets} dafür in etwa die gleichen
-	 * Rechenzeiten. Bei weniger Elementen ist das {@link CompactNavigableSet Compact-Navigable-Set} schneller, bei mehr
-	 * Elementen ist das {@link TreeSet Tree-Set} schneller. Für das Finden von Elementen und das Iterieren über die
-	 * Elemente benötigt das {@link CompactNavigableSet Compact-Navigable-Set} im Mittel nur noch {@code 25%} bzw.
-	 * {@code 75%} der Rechenzeit des {@link TreeSet Tree-Sets}, unabhängig von der Anzahl der Elemente.
-	 * <p>
-	 * Bei der erhöhung der Anzahl der Elemente auf das {@code 32}-fache ({@code 5} Verdopplungen) steigt die Rechenzeit
-	 * beim Hinzufügen und Entfernen von Elementen in einem {@link CompactNavigableSet Compact-Navigable-Set} auf ca.
-	 * {@code 3900%} der Rechenzeit, die ein {@link TreeSet Tree-Set} hierfür benötigen würde.
-	 * 
-	 * @author [cc-by] 2012 Sebastian Rostock [http://creativecommons.org/licenses/by/3.0/de/]
-	 * @param <GItem> Typ der Elemente.
-	 */
-	public static class CompactNavigableSet<GItem> extends CompactSet<GItem> implements NavigableSet<GItem> {
-
-		/**
-		 * Diese Klasse implementiert eine abstrakte Teilmenge eines {@link CompactNavigableSet Compact-Navigable-Sets}.
-		 * 
-		 * @author [cc-by] 2012 Sebastian Rostock [http://creativecommons.org/licenses/by/3.0/de/]
-		 * @param <GItem> Typ der Elemente.
-		 */
-		protected static abstract class CompactNavigableSubSet<GItem> extends CompactSubData<CompactNavigableSet<GItem>>
-			implements NavigableSet<GItem> {
-
-			/**
-			 * Dieser Konstrukteur initialisiert das {@link CompactNavigableSet Compact-Navigable-Set} und die Grenzen und
-			 * deren Inklusion.
-			 * 
-			 * @param set {@link CompactNavigableSet Compact-Navigable-Set}.
-			 * @param fromItem erstes Element oder {@link CompactSubData#OPEN}.
-			 * @param fromInclusive Inklusivität des ersten Elements.
-			 * @param lastItem letztes Element oder {@link CompactSubData#OPEN}.
-			 * @param lastInclusive Inklusivität des letzten Elements.
-			 * @throws IllegalArgumentException Wenn das gegebene erste Element größer als das gegebene letzte Element ist.
-			 */
-			public CompactNavigableSubSet(final CompactNavigableSet<GItem> set, final Object fromItem,
-				final boolean fromInclusive, final Object lastItem, final boolean lastInclusive)
-				throws IllegalArgumentException {
-				super(set, fromItem, fromInclusive, lastItem, lastInclusive);
-			}
-
-			/**
-			 * Diese Methode gibt ein neues {@link Set Set} zurück, das aus dem {@link Iterator Iterator} erzeugt wird.
-			 * 
-			 * @see AbstractSet
-			 * @return {@link Set Set}.
-			 */
-			protected final Set<GItem> getItemSet() {
-				return new AbstractSet<GItem>() {
-
-					@Override
-					public Iterator<GItem> iterator() {
-						return CompactNavigableSubSet.this.iterator();
-					}
-
-					@Override
-					public int size() {
-						return CompactNavigableSubSet.this.size();
-					}
-
-				};
->>>>>>> 2e13a68d
-			}
-
-			/**
-			 * {@inheritDoc}
-			 */
-			@Override
-<<<<<<< HEAD
-			public boolean isEmpty() {
-				return this.countItems() == 0;
-=======
-			public int size() {
-				return this.countItems();
->>>>>>> 2e13a68d
-			}
-
-			/**
-			 * {@inheritDoc}
-			 */
-			@Override
-<<<<<<< HEAD
-			public NavigableSet<GItem> subSet(final GItem fromElement, final GItem toElement) {
-				return this.subSet(fromElement, true, toElement, false);
-=======
-			public void clear() {
-				this.clearItems();
->>>>>>> 2e13a68d
-			}
-
-			/**
-			 * {@inheritDoc}
-			 */
-			@Override
-<<<<<<< HEAD
-			public NavigableSet<GItem> headSet(final GItem toElement) {
-				return this.headSet(toElement, false);
-=======
-			public boolean isEmpty() {
-				return this.countItems() == 0;
->>>>>>> 2e13a68d
-			}
-
-			/**
-			 * {@inheritDoc}
-			 */
-			@Override
-<<<<<<< HEAD
-			public NavigableSet<GItem> tailSet(final GItem fromElement) {
-				return this.tailSet(fromElement, true);
-=======
-			public NavigableSet<GItem> subSet(final GItem fromElement, final GItem toElement) {
-				return this.subSet(fromElement, true, toElement, false);
->>>>>>> 2e13a68d
-			}
-
-			/**
-			 * {@inheritDoc}
-			 */
-			@Override
-<<<<<<< HEAD
-			public Object[] toArray() {
-				return this.itemSet().toArray();
-=======
-			public NavigableSet<GItem> headSet(final GItem toElement) {
-				return this.headSet(toElement, false);
->>>>>>> 2e13a68d
-			}
-
-			/**
-			 * {@inheritDoc}
-			 */
-			@Override
-<<<<<<< HEAD
-			public <T> T[] toArray(final T[] a) {
-				return this.itemSet().toArray(a);
-=======
-			public NavigableSet<GItem> tailSet(final GItem fromElement) {
-				return this.tailSet(fromElement, true);
->>>>>>> 2e13a68d
-			}
-
-			/**
-			 * {@inheritDoc}
-			 */
-			@Override
-<<<<<<< HEAD
-			public int hashCode() {
-				return this.itemSet().hashCode();
-=======
-			public boolean add(final GItem item) {
-				if(!this.isInRange(item)) throw new IllegalArgumentException("Entry out of range");
-				return this.data.add(item);
->>>>>>> 2e13a68d
-			}
-
-			/**
-			 * {@inheritDoc}
-			 */
-			@Override
-<<<<<<< HEAD
-			public boolean equals(final Object object) {
-				if(object == this) return true;
-				if(!(object instanceof Set<?>)) return false;
-				return this.itemSet().equals(object);
-=======
-			public boolean remove(final Object item) {
-				if(!this.isInRange(item)) return false;
-				return this.data.remove(item);
->>>>>>> 2e13a68d
-			}
-
-			/**
-			 * {@inheritDoc}
-			 */
-			@Override
-<<<<<<< HEAD
-			public String toString() {
-				return this.itemSet().toString();
-=======
-			public boolean contains(final Object item) {
-				return this.isInRange(item) && this.data.contains(item);
->>>>>>> 2e13a68d
-			}
-
-			/**
-			 * {@inheritDoc}
-			 */
-			@Override
-<<<<<<< HEAD
-			public boolean contains(final Object o) {
-				return this.isInRange(o) && CompactNavigableSet.this.contains(o);
-=======
-			public boolean addAll(final Collection<? extends GItem> collection) {
-				return CompactSet.addAll(this, collection);
->>>>>>> 2e13a68d
-			}
-
-			/**
-			 * {@inheritDoc}
-			 */
-			@Override
-<<<<<<< HEAD
-			public boolean add(final GItem entry) {
-				if(!this.isInRange(entry)) throw new IllegalArgumentException("Entry out of range");
-				return CompactNavigableSet.this.add(entry);
-=======
-			public boolean retainAll(final Collection<?> collection) {
-				return CompactSet.retainAll(this, collection);
->>>>>>> 2e13a68d
-			}
-
-			/**
-			 * {@inheritDoc}
-			 */
-			@Override
-<<<<<<< HEAD
-			public boolean remove(final Object entry) {
-				if(!this.isInRange(entry)) return false;
-				return CompactNavigableSet.this.remove(entry);
-			}
-
-			/**
-			 * {@inheritDoc}
-			 */
-			@Override
-			public boolean containsAll(final Collection<?> c) {
-				for(final Object entry: c)
-					if(!this.contains(entry)) return false;
-				return true;
-			}
-
-			/**
-			 * {@inheritDoc}
-			 */
-			@Override
-			public boolean addAll(final Collection<? extends GItem> c) {
-				boolean modified = false;
-				for(final GItem entry: c)
-					if(this.add(entry)){
-						modified = true;
-					}
-				return modified;
-			}
-
-			/**
-			 * {@inheritDoc}
-			 */
-			@Override
-			public boolean retainAll(final Collection<?> c) {
-				boolean modified = false;
-				final Iterator<GItem> iterator = this.iterator();
-				while(iterator.hasNext()){
-					if(!c.contains(iterator.next())){
-						iterator.remove();
-						modified = true;
-					}
-				}
-				return modified;
-			}
-
-			/**
-			 * {@inheritDoc}
-			 */
-			@Override
-			public boolean removeAll(final Collection<?> c) {
-				boolean modified = false;
-				final Iterator<?> iterator = this.iterator();
-				while(iterator.hasNext()){
-					if(c.contains(iterator.next())){
-						iterator.remove();
-						modified = true;
-					}
-				}
-				return modified;
-			}
-
-			/**
-			 * {@inheritDoc}
-			 */
-			@Override
-			public void clear() {
-				this.clearItems();
-			}
-
-		}
-
-		protected class CompactAscendingSubSet extends CompactNavigableSubSet {
-
-			public CompactAscendingSubSet(final Object fromItem, final boolean fromInclusive, final Object lastItem,
-				final boolean lastInclusive) {
-				super(fromItem, fromInclusive, lastItem, lastInclusive);
-
-			}
-
-			@Override
-			public Comparator<? super GItem> comparator() {
-				return null;
-			}
-
-			@Override
-			public GItem first() {
-				return CompactNavigableSet.this.itemOrException(this.lowestIndex());
-			}
-
-			@Override
-			public GItem last() {
-				return CompactNavigableSet.this.itemOrException(this.highestIndex());
-			}
-
-			@Override
-			public GItem lower(final GItem entry) {
-				return CompactNavigableSet.this.itemOrNull(this.lowerIndex(entry));
-			}
-
-			@Override
-			public GItem floor(final GItem entry) {
-				return CompactNavigableSet.this.itemOrNull(this.floorIndex(entry));
-			}
-
-			@Override
-			public GItem ceiling(final GItem entry) {
-				return CompactNavigableSet.this.itemOrNull(this.ceilingIndex(entry));
-			}
-
-			@Override
-			public GItem higher(final GItem entry) {
-
-				return CompactNavigableSet.this.itemOrNull(this.higherIndex(entry));
-			}
-
-			@Override
-			public GItem pollFirst() {
-				return null;
-			}
-
-			@Override
-			public GItem pollLast() {
-				return null;
-			}
-
-			@Override
-			public Iterator<GItem> iterator() {
-				return null;
-			}
-
-			@Override
-			public NavigableSet<GItem> descendingSet() {
-				return null;
-			}
-
-			@Override
-			public Iterator<GItem> descendingIterator() {
-				return null;
-			}
-
-			@Override
-			public NavigableSet<GItem> subSet(final GItem fromElement, final boolean fromInclusive, final GItem toElement,
-				final boolean toInclusive) {
-				if(!this.isInRange(fromElement, fromInclusive)) throw new IllegalArgumentException("fromKey out of range");
-				if(!this.isInRange(toElement, toInclusive)) throw new IllegalArgumentException("toKey out of range");
-				return new CompactAscendingSubSet(fromElement, fromInclusive, toElement, toInclusive);
-			}
-
-			@Override
-			public NavigableSet<GItem> headSet(final GItem toElement, final boolean inclusive) {
-				return null;
-			}
-
-			@Override
-			public NavigableSet<GItem> tailSet(final GItem fromElement, final boolean inclusive) {
-				return null;
-			}
-
-		}
-
-		protected class CompactDescendingSubSet extends CompactNavigableSubSet {
-
-			public CompactDescendingSubSet(final Object fromItem, final boolean fromInclusive, final Object lastItem,
-				final boolean lastInclusive) {
-				super(fromItem, fromInclusive, lastItem, lastInclusive);
-
-			}
-
-			@Override
-			public Comparator<? super GItem> comparator() {
-				return null;
-			}
-
-			@Override
-			public GItem first() {
-				return null;
-			}
-
-			@Override
-			public GItem last() {
-				return null;
-			}
-
-			@Override
-			public GItem lower(final GItem e) {
-				return null;
-			}
-
-			@Override
-			public GItem floor(final GItem e) {
-				return null;
-			}
-
-			@Override
-			public GItem ceiling(final GItem e) {
-				return null;
-			}
-
-			@Override
-			public GItem higher(final GItem e) {
-				return null;
-			}
-
-			@Override
-			public GItem pollFirst() {
-				return null;
-			}
-
-			@Override
-			public GItem pollLast() {
-				return null;
-			}
-
-			@Override
-			public Iterator<GItem> iterator() {
-				return null;
-			}
-
-			@Override
-			public NavigableSet<GItem> descendingSet() {
-				return null;
-			}
-
-			@Override
-			public Iterator<GItem> descendingIterator() {
-				return null;
-			}
-
-			@Override
-			public NavigableSet<GItem> subSet(final GItem fromElement, final boolean fromInclusive, final GItem toElement,
-				final boolean toInclusive) {
-				return null;
-			}
-
-			@Override
-			public NavigableSet<GItem> headSet(final GItem toElement, final boolean inclusive) {
-				return null;
-			}
-
-			@Override
-			public NavigableSet<GItem> tailSet(final GItem fromElement, final boolean inclusive) {
-				return null;
-			}
-
-		}
-
-		/**
-		 * Dieses Feld speichert den {@link Comparator Comparator}.
-		 */
-		protected final Comparator<? super GItem> comparator;
-
-		/**
-		 * Dieser Konstrukteur initialisiert den {@link Comparator Comparator}.
-		 * 
-		 * @param comparator {@link Comparator Comparator}.
-		 */
-		public CompactNavigableSet(final Comparator<? super GItem> comparator) {
-			super();
-			if(comparator == null) throw new NullPointerException("Comparator is null");
-			this.comparator = comparator;
-		}
-
-		public CompactNavigableSet(final Collection<? extends GItem> collection, final Comparator<? super GItem> comparator) {
-			super(collection);
-			if(comparator == null) throw new NullPointerException("Comparator is null");
-			this.comparator = comparator;
-		}
-
-		/**
-		 * Diese Methode löscht das {@code index}-te Element und gibt es zurück. Wenn das {@link CompactSet Compact-Set}
-		 * leer ist, wird {@code null} zurück gegeben.
-		 * 
-		 * @param index Index.
-		 * @return {@code index}-te Element oder {@code null}.
-		 */
-		protected final GItem poll(final int index) {
-			if(this.size == 0) return null;
-			final GItem item = this.item(index);
-			this.removeItems(index, 1);
-			return item;
-		}
-
-		protected final GItem itemOrNull(final int index) {
-			if((index < 0) || (index >= this.size)) return null;
-			return this.item(index);
-		}
-
-		protected final GItem itemOrException(final int index) {
-			if((index < 0) || (index >= this.size)) throw new NoSuchElementException();
-			return this.item(index);
-		}
-
-		/**
-		 * {@inheritDoc}
-		 */
-		@Override
-		protected int itemIndex(final Object key) {
-			return this.compareIndex(key, 0);
-		}
-
-		/**
-		 * {@inheritDoc}
-		 */
-		@Override
-		protected boolean equals(final Object key, final int hash, final Object item) {
-			return false;
-		}
-
-		/**
-		 * {@inheritDoc}
-		 */
-		@SuppressWarnings ("unchecked")
-		@Override
-		protected int compare(final Object key, final int hash, final Object item) {
-			return this.comparator.compare((GItem)key, (GItem)item);
-		}
-
-		/**
-		 * {@inheritDoc}
-		 */
-		@Override
-		public Comparator<? super GItem> comparator() {
-			return this.comparator;
-		}
-
-		/**
-		 * {@inheritDoc}
-		 */
-		@SuppressWarnings ("unchecked")
-		@Override
-		public GItem first() {
-			return this.itemOrException(this.firstIndex());
-		}
-
-		/**
-		 * {@inheritDoc}
-		 */
-		@Override
-		public GItem lower(final GItem item) {
-			return this.itemOrNull(this.lowerIndex(item));
-		}
-
-		/**
-		 * {@inheritDoc}
-		 */
-		@Override
-		public GItem floor(final GItem item) {
-			return this.itemOrNull(this.floorIndex(item));
-		}
-
-		/**
-		 * {@inheritDoc}
-		 */
-		@Override
-		public GItem ceiling(final GItem item) {
-			return this.itemOrNull(this.ceilingIndex(item));
-		}
-
-		/**
-		 * {@inheritDoc}
-		 */
-		@Override
-		public GItem higher(final GItem item) {
-			return this.itemOrNull(this.higherIndex(item));
-		}
-
-		/**
-		 * {@inheritDoc}
-		 */
-		@Override
-		public GItem last() {
-			return this.itemOrException(this.lastIndex());
-		}
-
-		/**
-		 * {@inheritDoc}
-		 */
-		@Override
-		public GItem pollFirst() {
-			return this.poll(this.firstIndex());
-		}
-
-		/**
-		 * {@inheritDoc}
-		 */
-		@Override
-		public GItem pollLast() {
-			return this.poll(this.lastIndex());
-		}
-
-		/**
-		 * {@inheritDoc}
-		 */
-		@Override
-		public SortedSet<GItem> subSet(final GItem fromElement, final GItem toElement) {
-			return this.subSet(fromElement, true, toElement, false);
-		}
-
-		/**
-		 * {@inheritDoc}
-		 */
-		@Override
-		public NavigableSet<GItem> subSet(final GItem fromElement, final boolean fromInclusive, final GItem toElement,
-			final boolean toInclusive) {
-			return new CompactAscendingSubSet(fromElement, fromInclusive, toElement, toInclusive);
-		}
-
-		/**
-		 * {@inheritDoc}
-		 */
-		@Override
-		public SortedSet<GItem> headSet(final GItem toElement) {
-			return this.headSet(toElement, false);
-		}
-
-		/**
-		 * {@inheritDoc}
-		 */
-		@Override
-		public NavigableSet<GItem> headSet(final GItem toElement, final boolean inclusive) {
-			return new CompactAscendingSubSet(CompactBase.OPEN, true, toElement, inclusive);
-		}
-
-		/**
-		 * {@inheritDoc}
-		 */
-		@Override
-		public SortedSet<GItem> tailSet(final GItem fromElement) {
-			return this.tailSet(fromElement, true);
-		}
-
-		/**
-		 * {@inheritDoc}
-		 */
-		@Override
-		public NavigableSet<GItem> tailSet(final GItem fromElement, final boolean inclusive) {
-			return new CompactAscendingSubSet(fromElement, inclusive, CompactBase.OPEN, true);
-		}
-
-		/**
-		 * {@inheritDoc}
-		 */
-		@Override
-		public NavigableSet<GItem> descendingSet() {
-			return new CompactDescendingSubSet(CompactBase.OPEN, true, CompactBase.OPEN, true);
-		}
-
-		/**
-		 * {@inheritDoc}
-		 */
-		@Override
-		public Iterator<GItem> descendingIterator() {
-			return new CompactDescentingSetIterator(0, this.size);
-		}
-
-	}
-
-	/**
-	 * Diese Klasse implementiert eine abstrakte {@link Map Map}, deren Daten in einem {@link Array Array} verwaltet
-	 * werden.
-	 * 
-	 * @author [cc-by] 2012 Sebastian Rostock [http://creativecommons.org/licenses/by/3.0/de/]
-	 * @param <K> Typ der Schlüssel.
-	 * @param <V> Typ der Werte.
-	 */
-	public abstract static class CompactMap<K, V> extends CompactBase implements Map<K, V> {
-
-		/**
-		 * Diese Klasse implementiert den aufsteigenden {@link Iterator Iterator} der Schlüssel.
-		 * 
-		 * @author [cc-by] 2012 Sebastian Rostock [http://creativecommons.org/licenses/by/3.0/de/]
-		 */
-		protected class CompactAscendingMapKeyIterator extends CompactAscendingIterator<K> {
-
-			/**
-			 * Dieser Konstrukteur initialisiert die Indizes.
-			 * 
-			 * @param from Index des ersten Elements (inklusiv).
-			 * @param last Index des letzten Elements (exklusiv).
-			 */
-			public CompactAscendingMapKeyIterator(final int from, final int last) {
-				super(from, last);
-			}
-
-			/**
-			 * {@inheritDoc}
-			 */
-			@Override
-			protected K next(final int index) {
-				return CompactMap.this.getKey(index);
-			}
-
-			/**
-			 * {@inheritDoc}
-			 */
-			@Override
-			protected void remove(final int index) {
-				CompactMap.this.removeItems(index, 1);
-			}
-
-		}
-
-		/**
-		 * Diese Klasse implementiert den aufsteigenden {@link Iterator Iterator} der Werte.
-		 * 
-		 * @author [cc-by] 2012 Sebastian Rostock [http://creativecommons.org/licenses/by/3.0/de/]
-		 */
-		protected class CompactAscendingMapValueIterator extends CompactAscendingIterator<V> {
-
-			/**
-			 * Dieser Konstrukteur initialisiert die Indizes.
-			 * 
-			 * @param from Index des ersten Elements (inklusiv).
-			 * @param last Index des letzten Elements (exklusiv).
-			 */
-			public CompactAscendingMapValueIterator(final int from, final int last) {
-				super(from, last);
-			}
-
-			/**
-			 * {@inheritDoc}
-			 */
-			@Override
-			protected V next(final int index) {
-				return CompactMap.this.getValue(index);
-			}
-
-			/**
-			 * {@inheritDoc}
-			 */
-			@Override
-			protected void remove(final int index) {
-				CompactMap.this.removeItems(index, 1);
-			}
-
-		}
-
-		/**
-		 * Diese Klasse implementiert den {@link Iterator Iterator} der {@link java.util.Map.Entry Entries}.
-		 * 
-		 * @author [cc-by] 2012 Sebastian Rostock [http://creativecommons.org/licenses/by/3.0/de/]
-		 */
-		protected class CompactAscendingMapEntryIterator extends CompactAscendingIterator<Entry<K, V>> {
-
-			/**
-			 * Dieser Konstrukteur initialisiert die Indizes.
-			 * 
-			 * @param from Index des ersten Elements (inklusiv).
-			 * @param last Index des letzten Elements (exklusiv).
-			 */
-			public CompactAscendingMapEntryIterator(final int from, final int last) {
-				super(from, last);
-			}
-
-			/**
-			 * {@inheritDoc}
-			 */
-			@Override
-			protected Entry<K, V> next(final int index) {
-				return CompactMap.this.getEntry(index);
-			}
-
-			/**
-			 * {@inheritDoc}
-			 */
-			@Override
-			protected void remove(final int index) {
-				CompactMap.this.removeItems(index, 1);
-			}
-
-		}
-
-		/**
-		 * Dieser Konstrukteur initialisiert die {@link Map Map}.
-		 */
-		public CompactMap() {
-		}
-
-		/**
-		 * Dieser Konstrukteur initialisiert die {@link Map Map} mit der gegebenen Kapazität.
-		 * 
-		 * @see CompactBase#allocate(int)
-		 * @param capacity Kapazität.
-		 */
-		public CompactMap(final int capacity) {
-			this.allocate(capacity);
-		}
-
-		/**
-		 * Dieser Konstrukteur initialisiert die {@link Map Map} mit den gegebenen Elementen.
-		 * 
-		 * @see Map#putAll(Map)
-		 * @param map Elemente.
-		 */
-		public CompactMap(final Map<? extends K, ? extends V> map) {
-			this.allocate(map.size());
-			this.putAll(map);
-		}
-
-		/**
-		 * Diese Methode gibt den Schlüssel des {@code index}-ten Elements zurück.
-		 * 
-		 * @param index Index.
-		 * @return Schlüssel des {@code index}-ten Elements.
-		 */
-		protected abstract K getKey(int index);
-
-		/**
-		 * Diese Methode gibt den Wert des {@code index}-ten Elements zurück.
-		 * 
-		 * @param index Index.
-		 * @return Wert des {@code index}-ten Elements.
-		 */
-		protected abstract V getValue(int index);
-
-		/**
-		 * Diese Methode gibt das {@code index}-te Element zurück.
-		 * 
-		 * @param index Index.
-		 * @return {@code index}-tes Element
-		 */
-		protected final Entry<K, V> getEntry(final int index) {
-			return new SimpleEntry<K, V>(this.getKey(index), this.getValue(index)) {
-
-				private static final long serialVersionUID = -2184170070616433736L;
-
-				@Override
-				public V setValue(final V value) {
-					final V v = super.setValue(value);
-					CompactMap.this.setEntry(index, this.getKey(), value);
-					return v;
-				}
-
-			};
-		}
-
-		/**
-		 * Diese Methode setzt Schlüssel und Wert des {@code index}-ten Elements.
-		 * 
-		 * @param index Index.
-		 * @param key Schlüssel.
-		 * @param value Wert.
-		 */
-		protected abstract void setEntry(int index, K key, V value);
-
-		/**
-		 * Diese Methode gibt ein neues {@link Set Set} zurück, das aus dem {@link Iterator Iterator} erzeugt wird.
-		 * 
-		 * @see AbstractSet
-		 * @return {@link Set Set}.
-		 */
-		protected final Map<K, V> itemMap() {
-			return new AbstractMap<K, V>() {
-
-				@Override
-				public Set<Entry<K, V>> entrySet() {
-					return CompactMap.this.entrySet();
-				}
-
-			};
-		}
-
-		/**
-		 * Diese Methode sucht zuerst nach einem Eintrag, dessen Schlüssel gleich dem gegebenen Schlüssel ist und gibt den
-		 * Index dieses Elements oder <code>(-(<i>Einfügeposition</i>) - 1)</code> zurück. Die <i>Einfügeposition</i> ist
-		 * der Index, bei dem der Eintrag eingefügt werden müsste.
-		 * 
-		 * @see CompactBase#equalsIndex(Object, int)
-		 * @see CompactBase#compareIndex(Object, int)
-		 * @param key Syhlüssel.
-		 * @return Index oder <code>(-(<i>Einfügeposition</i>) - 1)</code>.
-		 */
-		@Override
-		protected abstract int itemIndex(final Object key);
-
-		/**
-		 * {@inheritDoc}
-		 */
-		@Override
-		public int size() {
-			return this.size;
-		}
-
-		/**
-		 * {@inheritDoc}
-		 */
-		@Override
-		public void clear() {
-			this.removeItems(0, this.size);
-			this.compact();
-		}
-
-		/**
-		 * {@inheritDoc}
-		 */
-		@Override
-		public Collection<V> values() {
-			return new AbstractCollection<V>() {
-
-				@Override
-				public int size() {
-					return CompactMap.this.size;
-				}
-
-				@Override
-				public Iterator<V> iterator() {
-					return new CompactAscendingMapValueIterator(0, CompactMap.this.size);
-				}
-
-			};
-		}
-
-=======
-			public boolean removeAll(final Collection<?> collection) {
-				return CompactSet.removeAll(this, collection);
-			}
-
-			/**
-			 * {@inheritDoc}
-			 */
-			@Override
-			public boolean containsAll(final Collection<?> collection) {
-				return CompactSet.containsAll(this, collection);
-			}
-
-			/**
-			 * {@inheritDoc}
-			 */
-			@Override
-			public Object[] toArray() {
-				return this.getItemSet().toArray();
-			}
-
-			/**
-			 * {@inheritDoc}
-			 */
-			@Override
-			public <T> T[] toArray(final T[] a) {
-				return this.getItemSet().toArray(a);
-			}
-
-			/**
-			 * {@inheritDoc}
-			 */
-			@Override
-			public int hashCode() {
-				return this.getItemSet().hashCode();
-			}
-
-			/**
-			 * {@inheritDoc}
-			 */
-			@Override
-			public boolean equals(final Object object) {
-				if(object == this) return true;
-				if(!(object instanceof Set<?>)) return false;
-				return this.getItemSet().equals(object);
-			}
-
-			/**
-			 * {@inheritDoc}
-			 */
-			@Override
-			public String toString() {
-				return this.getItemSet().toString();
-			}
-
-		}
-
-		/**
-		 * Diese Klasse implementiert die aufsteigende Teilmenge eines {@link CompactNavigableSet Compact-Navigable-Sets}.
-		 * 
-		 * @author [cc-by] 2012 Sebastian Rostock [http://creativecommons.org/licenses/by/3.0/de/]
-		 * @param <GItem> Typ der Elemente.
-		 */
-		protected static final class CompactAscendingSubSet<GItem> extends CompactNavigableSubSet<GItem> {
-
-			/**
-			 * Dieser Konstrukteur initialisiert das {@link CompactNavigableSet Compact-Navigable-Set} und die Grenzen und
-			 * deren Inklusion.
-			 * 
-			 * @param array {@link CompactNavigableSet Compact-Navigable-Set}.
-			 * @param fromItem erstes Element oder {@link CompactSubData#OPEN}.
-			 * @param fromInclusive Inklusivität des ersten Elements.
-			 * @param lastItem letztes Element oder {@link CompactSubData#OPEN}.
-			 * @param lastInclusive Inklusivität des letzten Elements.
-			 * @throws IllegalArgumentException Wenn das gegebene erste Element größer als das gegebene letzte Element ist.
-			 */
-			public CompactAscendingSubSet(final CompactNavigableSet<GItem> array, final Object fromItem,
-				final boolean fromInclusive, final Object lastItem, final boolean lastInclusive)
-				throws IllegalArgumentException {
-				super(array, fromItem, fromInclusive, lastItem, lastInclusive);
-			}
-
-			/**
-			 * {@inheritDoc}
-			 */
-			@Override
-			public Iterator<GItem> iterator() {
-				return new CompactSetAscendingIterator<GItem>(this.data, this.firstIndex(), this.lastIndex() + 1);
-			}
-
-			/**
-			 * {@inheritDoc}
-			 */
-			@Override
-			public Comparator<? super GItem> comparator() {
-				return this.data.comparator;
-			}
-
-			/**
-			 * {@inheritDoc}
-			 */
-			@Override
-			public GItem first() {
-				return this.data.getItemOrException(this.lowestIndex());
-			}
-
-			/**
-			 * {@inheritDoc}
-			 */
-			@Override
-			public GItem last() {
-				return this.data.getItemOrException(this.highestIndex());
-			}
-
-			/**
-			 * {@inheritDoc}
-			 */
-			@Override
-			public GItem lower(final GItem entry) {
-				return this.data.getItemOrNull(this.lowerIndex(entry));
-			}
-
-			/**
-			 * {@inheritDoc}
-			 */
-			@Override
-			public GItem floor(final GItem entry) {
-				return this.data.getItemOrNull(this.floorIndex(entry));
-			}
-
-			/**
-			 * {@inheritDoc}
-			 */
-			@Override
-			public GItem ceiling(final GItem entry) {
-				return this.data.getItemOrNull(this.ceilingIndex(entry));
-			}
-
-			/**
-			 * {@inheritDoc}
-			 */
-			@Override
-			public GItem higher(final GItem entry) {
-				return this.data.getItemOrNull(this.higherIndex(entry));
-			}
-
-			/**
-			 * {@inheritDoc}
-			 */
-			@Override
-			public GItem pollFirst() {
-				return this.data.poll(this.lowestIndex());
-			}
-
-			/**
-			 * {@inheritDoc}
-			 */
-			@Override
-			public GItem pollLast() {
-				return this.data.poll(this.highestIndex());
-			}
-
-			/**
-			 * {@inheritDoc}
-			 */
-			@Override
-			public NavigableSet<GItem> descendingSet() {
-				return new CompactDescendingSubSet<GItem>(this.data, this.fromItem, this.fromInclusive, this.lastItem,
-					this.lastInclusive);
-			}
-
-			/**
-			 * {@inheritDoc}
-			 */
-			@Override
-			public Iterator<GItem> descendingIterator() {
-				return new CompactSetDescendingIterator<GItem>(this.data, this.firstIndex(), this.lastIndex() + 1);
-			}
-
-			/**
-			 * {@inheritDoc}
-			 */
-			@Override
-			public NavigableSet<GItem> subSet(final GItem fromElement, final boolean fromInclusive, final GItem toElement,
-				final boolean toInclusive) {
-				if(!this.isInRange(fromElement, fromInclusive)) throw new IllegalArgumentException("FromElement out of range");
-				if(!this.isInRange(toElement, toInclusive)) throw new IllegalArgumentException("ToElement out of range");
-				return new CompactAscendingSubSet<GItem>(this.data, fromElement, fromInclusive, toElement, toInclusive);
-			}
-
-			/**
-			 * {@inheritDoc}
-			 */
-			@Override
-			public NavigableSet<GItem> headSet(final GItem toElement, final boolean inclusive) {
-				if(!this.isInRange(toElement, inclusive)) throw new IllegalArgumentException("ToElement out of range");
-				return new CompactAscendingSubSet<GItem>(this.data, this.fromItem, this.fromInclusive, toElement, inclusive);
-			}
-
-			/**
-			 * {@inheritDoc}
-			 */
-			@Override
-			public NavigableSet<GItem> tailSet(final GItem fromElement, final boolean inclusive) {
-				if(!this.isInRange(fromElement, inclusive)) throw new IllegalArgumentException("FromElement out of range");
-				return new CompactAscendingSubSet<GItem>(this.data, fromElement, inclusive, this.lastItem, this.lastInclusive);
-			}
-
-		}
-
-		/**
-		 * Diese Klasse implementiert die absteigende Teilmenge eines {@link CompactNavigableSet Compact-Navigable-Sets}.
-		 * 
-		 * @author [cc-by] 2012 Sebastian Rostock [http://creativecommons.org/licenses/by/3.0/de/]
-		 * @param <GItem> Typ der Elemente.
-		 */
-		protected static final class CompactDescendingSubSet<GItem> extends CompactNavigableSubSet<GItem> {
-
-			/**
-			 * Dieser Konstrukteur initialisiert das {@link CompactNavigableSet Compact-Navigable-Set} und die Grenzen und
-			 * deren Inklusion.
-			 * 
-			 * @param array {@link CompactNavigableSet Compact-Navigable-Set}.
-			 * @param fromItem erstes Element oder {@link CompactSubData#OPEN}.
-			 * @param fromInclusive Inklusivität des ersten Elements.
-			 * @param lastItem letztes Element oder {@link CompactSubData#OPEN}.
-			 * @param lastInclusive Inklusivität des letzten Elements.
-			 * @throws IllegalArgumentException Wenn das gegebene erste Element größer als das gegebene letzte Element ist.
-			 */
-			public CompactDescendingSubSet(final CompactNavigableSet<GItem> array, final Object fromItem,
-				final boolean fromInclusive, final Object lastItem, final boolean lastInclusive)
-				throws IllegalArgumentException {
-				super(array, fromItem, fromInclusive, lastItem, lastInclusive);
-			}
-
-			/**
-			 * {@inheritDoc}
-			 */
-			@Override
-			public Iterator<GItem> iterator() {
-				return new CompactSetDescendingIterator<GItem>(this.data, this.firstIndex(), this.lastIndex() + 1);
-			}
-
-			/**
-			 * {@inheritDoc}
-			 */
-			@Override
-			public Comparator<? super GItem> comparator() {
-				return Collections.reverseOrder(this.data.comparator);
-			}
-
-			/**
-			 * {@inheritDoc}
-			 */
-			@Override
-			public GItem first() {
-				return this.data.getItemOrException(this.highestIndex());
-			}
-
-			/**
-			 * {@inheritDoc}
-			 */
-			@Override
-			public GItem last() {
-				return this.data.getItemOrException(this.lowestIndex());
-			}
-
-			/**
-			 * {@inheritDoc}
-			 */
-			@Override
-			public GItem lower(final GItem item) {
-				return this.data.getItemOrNull(this.higherIndex(item));
-			}
-
-			/**
-			 * {@inheritDoc}
-			 */
-			@Override
-			public GItem floor(final GItem item) {
-				return this.data.getItemOrNull(this.ceilingIndex(item));
-			}
-
-			/**
-			 * {@inheritDoc}
-			 */
-			@Override
-			public GItem ceiling(final GItem item) {
-				return this.data.getItemOrNull(this.floorIndex(item));
-			}
-
-			/**
-			 * {@inheritDoc}
-			 */
-			@Override
-			public GItem higher(final GItem item) {
-				return this.data.getItemOrNull(this.lowerIndex(item));
-			}
-
-			/**
-			 * {@inheritDoc}
-			 */
-			@Override
-			public GItem pollFirst() {
-				return this.data.poll(this.highestIndex());
-			}
-
-			/**
-			 * {@inheritDoc}
-			 */
-			@Override
-			public GItem pollLast() {
-				return this.data.poll(this.lowestIndex());
-			}
-
-			/**
-			 * {@inheritDoc}
-			 */
-			@Override
-			public NavigableSet<GItem> descendingSet() {
-				return new CompactAscendingSubSet<GItem>(this.data, this.fromItem, this.fromInclusive, this.lastItem,
-					this.lastInclusive);
-			}
-
-			/**
-			 * {@inheritDoc}
-			 */
-			@Override
-			public Iterator<GItem> descendingIterator() {
-				return new CompactSetAscendingIterator<GItem>(this.data, this.firstIndex(), this.lastIndex() + 1);
-			}
-
-			/**
-			 * {@inheritDoc}
-			 */
-			@Override
-			public NavigableSet<GItem> subSet(final GItem fromElement, final boolean fromInclusive, final GItem toElement,
-				final boolean toInclusive) {
-				if(!this.isInRange(fromElement, fromInclusive)) throw new IllegalArgumentException("FromElement out of range");
-				if(!this.isInRange(toElement, toInclusive)) throw new IllegalArgumentException("ToElement out of range");
-				return new CompactDescendingSubSet<GItem>(this.data, toElement, toInclusive, fromElement, fromInclusive);
-			}
-
-			/**
-			 * {@inheritDoc}
-			 */
-			@Override
-			public NavigableSet<GItem> headSet(final GItem toElement, final boolean inclusive) {
-				if(!this.isInRange(toElement, inclusive)) throw new IllegalArgumentException("ToElement out of range");
-				return new CompactDescendingSubSet<GItem>(this.data, toElement, inclusive, this.lastItem, this.lastInclusive);
-			}
-
-			/**
-			 * {@inheritDoc}
-			 */
-			@Override
-			public NavigableSet<GItem> tailSet(final GItem fromElement, final boolean inclusive) {
-				if(!this.isInRange(fromElement, inclusive)) throw new IllegalArgumentException("FromElement out of range");
-				return new CompactDescendingSubSet<GItem>(this.data, this.fromItem, this.fromInclusive, fromElement, inclusive);
-			}
-
-		}
-
-		/**
-		 * Dieses Feld speichert den {@link Comparator Comparator}.
-		 */
-		protected final Comparator<? super GItem> comparator;
-
-		/**
-		 * Dieser Konstrukteur initialisiert den {@link Comparator Comparator}.
-		 * 
-		 * @param comparator {@link Comparator Comparator}.
-		 * @throws NullPointerException Wenn der gegebene {@link Comparator Comparator} {@code null} ist.
-		 */
-		public CompactNavigableSet(final Comparator<? super GItem> comparator) throws NullPointerException {
-			super();
-			if(comparator == null) throw new NullPointerException("Comparator is null");
-			this.comparator = comparator;
-		}
-
-		/**
-		 * Dieser Konstrukteur initialisiert das {@link Set Set} mit den gegebenen Elementen und dem gegebenen
-		 * {@link Comparator Comparator}.
-		 * 
-		 * @see Set#addAll(Collection)
-		 * @param collection {@link Collection Collection}.
-		 * @param comparator {@link Comparator Comparator}.
-		 * @throws NullPointerException Wenn die gegebene {@link Collection Collection} bzw. der gegebene {@link Comparator
-		 *         Comparator} {@code null} ist.
-		 */
-		public CompactNavigableSet(final Collection<? extends GItem> collection, final Comparator<? super GItem> comparator)
-			throws NullPointerException {
-			super(collection);
-			if(comparator == null) throw new NullPointerException("Comparator is null");
-			this.comparator = comparator;
-		}
-
-		/**
-		 * Dieser Konstrukteur initialisiert das {@link Set Set} mit der gegebenen Kapazität und dem gegebenen
-		 * {@link Comparator Comparator}.
-		 * 
-		 * @see CompactData#allocate(int)
-		 * @param capacity Kapazität.
-		 * @param comparator {@link Comparator Comparator}.
-		 * @throws NullPointerException Wenn der gegebene {@link Comparator Comparator} {@code null} ist.
-		 */
-		public CompactNavigableSet(final int capacity, final Comparator<? super GItem> comparator)
-			throws NullPointerException {
-			super(capacity);
-			if(comparator == null) throw new NullPointerException("Comparator is null");
-			this.comparator = comparator;
-		}
-
-		/**
-		 * Diese Methode löscht das {@code index}-te Element und gibt es oder {@code null} zurück.
-		 * 
-		 * @param index Index.
-		 * @return {@code index}-te Element oder {@code null}.
-		 */
-		protected final GItem poll(final int index) {
-			if((index < 0) || (index >= this.size)) return null;
-			final GItem item = this.getItem(index);
-			this.removeItems(index, 1);
-			return item;
-		}
-
-		/**
-		 * Diese Methode gibt das {@code index}-te Element oder {@code null} zurück.
-		 * 
-		 * @param index Index.
-		 * @return {@code index}-tes Element oder {@code null}.
-		 */
-		protected final GItem getItemOrNull(final int index) {
-			if((index < 0) || (index >= this.size)) return null;
-			return this.getItem(index);
-		}
-
-		/**
-		 * Diese Methode gibt das {@code index}-te Element zurück oder wirft eine {@link NoSuchElementException}.
-		 * 
-		 * @param index Index.
-		 * @return {@code index}-tes Element.
-		 * @throws NoSuchElementException Wenn der gegebene Index ungültig ist.
-		 */
-		protected final GItem getItemOrException(final int index) throws NoSuchElementException {
-			if((index < 0) || (index >= this.size)) throw new NoSuchElementException();
-			return this.getItem(index);
-		}
-
-		/**
-		 * {@inheritDoc}
-		 */
-		@Override
-		protected int itemIndex(final Object key) {
-			return this.compareIndex(key, 0);
-		}
-
-		/**
-		 * {@inheritDoc}
-		 */
-		@Override
-		protected boolean equals(final Object key, final int hash, final Object item) {
-			return false;
-		}
-
-		/**
-		 * {@inheritDoc}
-		 */
-		@SuppressWarnings ("unchecked")
-		@Override
-		protected int compare(final Object key, final int hash, final Object item) {
-			return this.comparator.compare((GItem)key, (GItem)item);
-		}
-
-		/**
-		 * {@inheritDoc}
-		 */
-		@Override
-		public Comparator<? super GItem> comparator() {
-			return this.comparator;
-		}
-
-		/**
-		 * {@inheritDoc}
-		 */
-		@Override
-		public GItem first() {
-			return this.getItemOrException(this.firstIndex());
-		}
-
-		/**
-		 * {@inheritDoc}
-		 */
-		@Override
-		public GItem lower(final GItem item) {
-			return this.getItemOrNull(this.lowerIndex(item));
-		}
-
-		/**
-		 * {@inheritDoc}
-		 */
-		@Override
-		public GItem floor(final GItem item) {
-			return this.getItemOrNull(this.floorIndex(item));
-		}
-
-		/**
-		 * {@inheritDoc}
-		 */
-		@Override
-		public GItem ceiling(final GItem item) {
-			return this.getItemOrNull(this.ceilingIndex(item));
-		}
-
-		/**
-		 * {@inheritDoc}
-		 */
-		@Override
-		public GItem higher(final GItem item) {
-			return this.getItemOrNull(this.higherIndex(item));
-		}
-
-		/**
-		 * {@inheritDoc}
-		 */
-		@Override
-		public GItem last() {
-			return this.getItemOrException(this.lastIndex());
-		}
-
-		/**
-		 * {@inheritDoc}
-		 */
-		@Override
-		public GItem pollFirst() {
-			return this.poll(this.firstIndex());
-		}
-
-		/**
-		 * {@inheritDoc}
-		 */
-		@Override
-		public GItem pollLast() {
-			return this.poll(this.lastIndex());
-		}
-
-		/**
-		 * {@inheritDoc}
-		 */
-		@Override
-		public SortedSet<GItem> subSet(final GItem fromElement, final GItem toElement) {
-			return this.subSet(fromElement, true, toElement, false);
-		}
-
-		/**
-		 * {@inheritDoc}
-		 */
-		@Override
-		public NavigableSet<GItem> subSet(final GItem fromElement, final boolean fromInclusive, final GItem toElement,
-			final boolean toInclusive) {
-			return new CompactAscendingSubSet<GItem>(this, fromElement, fromInclusive, toElement, toInclusive);
-		}
-
-		/**
-		 * {@inheritDoc}
-		 */
-		@Override
-		public SortedSet<GItem> headSet(final GItem toElement) {
-			return this.headSet(toElement, false);
-		}
-
-		/**
-		 * {@inheritDoc}
-		 */
-		@Override
-		public NavigableSet<GItem> headSet(final GItem toElement, final boolean inclusive) {
-			return new CompactAscendingSubSet<GItem>(this, CompactSubData.OPEN, true, toElement, inclusive);
-		}
-
-		/**
-		 * {@inheritDoc}
-		 */
-		@Override
-		public SortedSet<GItem> tailSet(final GItem fromElement) {
-			return this.tailSet(fromElement, true);
-		}
-
-		/**
-		 * {@inheritDoc}
-		 */
-		@Override
-		public NavigableSet<GItem> tailSet(final GItem fromElement, final boolean inclusive) {
-			return new CompactAscendingSubSet<GItem>(this, fromElement, inclusive, CompactSubData.OPEN, true);
-		}
-
-		/**
-		 * {@inheritDoc}
-		 */
-		@Override
-		public NavigableSet<GItem> descendingSet() {
-			return new CompactDescendingSubSet<GItem>(this, CompactSubData.OPEN, true, CompactSubData.OPEN, true);
-		}
-
-		/**
-		 * {@inheritDoc}
-		 */
-		@Override
-		public Iterator<GItem> descendingIterator() {
-			return new CompactSetDescendingIterator<GItem>(this, 0, this.size);
-		}
-
-	}
-
-	/**
-	 * Diese Klasse implementiert eine abstrakte {@link Map Map}, deren Daten in einem {@link Array Array} verwaltet
-	 * werden.
-	 * 
-	 * @author [cc-by] 2012 Sebastian Rostock [http://creativecommons.org/licenses/by/3.0/de/]
-	 * @param <GKey> Typ der Schlüssel.
-	 * @param <GValue> Typ der Werte.
-	 */
-	public abstract static class CompactMap<GKey, GValue> extends CompactData implements Map<GKey, GValue> {
-
-		/**
-		 * Diese Klasse implementiert den aufsteigenden {@link Iterator Iterator} der Schlüssel.
-		 * 
-		 * @author [cc-by] 2012 Sebastian Rostock [http://creativecommons.org/licenses/by/3.0/de/]
-		 * @param <GKey> Typ der Schlüssel.
-		 */
-		protected static final class CompactMapKeyAscendingIterator<GKey> extends
-			CompactAscendingIterator<GKey, CompactMap<GKey, ?>> {
-
-			/**
-			 * Dieser Konstrukteur initialisiert {@link CompactMap Compact-Map} und Indizes.
-			 * 
-			 * @param map {@link CompactMap Compact-Map}.
-			 * @param from Index des ersten Elements (inklusiv).
-			 * @param last Index des letzten Elements (exklusiv).
-			 */
-			public CompactMapKeyAscendingIterator(final CompactMap<GKey, ?> map, final int from, final int last) {
-				super(map, from, last);
-			}
-
-			/**
-			 * {@inheritDoc}
-			 */
-			@Override
-			protected GKey next(final int index) {
-				return this.data.getKey(index);
-			}
-
-		}
-
-		/**
-		 * Diese Klasse implementiert den absteigenden {@link Iterator Iterator} der Schlüssel.
-		 * 
-		 * @author [cc-by] 2012 Sebastian Rostock [http://creativecommons.org/licenses/by/3.0/de/]
-		 * @param <GKey> Typ der Schlüssel.
-		 */
-		protected static final class CompactMapKeyDescendingIterator<GKey> extends
-			CompactDescendingIterator<GKey, CompactMap<GKey, ?>> {
-
-			/**
-			 * Dieser Konstrukteur initialisiert {@link CompactMap Compact-Map} und Indizes.
-			 * 
-			 * @param map {@link CompactMap Compact-Map}.
-			 * @param from Index des ersten Elements (inklusiv).
-			 * @param last Index des letzten Elements (exklusiv).
-			 */
-			public CompactMapKeyDescendingIterator(final CompactMap<GKey, ?> map, final int from, final int last) {
-				super(map, from, last);
-			}
-
-			/**
-			 * {@inheritDoc}
-			 */
-			@Override
-			protected GKey next(final int index) {
-				return this.data.getKey(index);
-			}
-
-		}
-
-		/**
-		 * Diese Klasse implementiert den aufsteigenden {@link Iterator Iterator} der Werte.
-		 * 
-		 * @author [cc-by] 2012 Sebastian Rostock [http://creativecommons.org/licenses/by/3.0/de/]
-		 * @param <V> Typ der Werte.
-		 */
-		protected static final class CompactMapValueIterator<V> extends CompactAscendingIterator<V, CompactMap<?, V>> {
-
-			/**
-			 * Dieser Konstrukteur initialisiert {@link CompactMap Compact-Map} und Indizes.
-			 * 
-			 * @param map {@link CompactMap Compact-Map}.
-			 * @param from Index des ersten Elements (inklusiv).
-			 * @param last Index des letzten Elements (exklusiv).
-			 */
-			public CompactMapValueIterator(final CompactMap<?, V> map, final int from, final int last) {
-				super(map, from, last);
-			}
-
-			/**
-			 * {@inheritDoc}
-			 */
-			@Override
-			protected V next(final int index) {
-				return this.data.getValue(index);
-			}
-
-		}
-
-		/**
-		 * Diese Klasse implementiert den aufsteigenden {@link Iterator Iterator} der {@link java.util.Map.Entry Entries}.
-		 * 
-		 * @author [cc-by] 2012 Sebastian Rostock [http://creativecommons.org/licenses/by/3.0/de/]
-		 * @param <GKey> Typ der Schlüssel.
-		 * @param <V> Typ der Werte.
-		 */
-		protected static final class CompactMapEntryIterator<GKey, V> extends
-			CompactAscendingIterator<Entry<GKey, V>, CompactMap<GKey, V>> {
-
-			/**
-			 * Dieser Konstrukteur initialisiert {@link CompactMap Compact-Map} und Indizes.
-			 * 
-			 * @param map {@link CompactMap Compact-Map}.
-			 * @param from Index des ersten Elements (inklusiv).
-			 * @param last Index des letzten Elements (exklusiv).
-			 */
-			public CompactMapEntryIterator(final CompactMap<GKey, V> map, final int from, final int last) {
-				super(map, from, last);
-			}
-
-			/**
-			 * {@inheritDoc}
-			 */
-			@Override
-			protected Entry<GKey, V> next(final int index) {
-				return this.data.getEntry(index);
-			}
-
-		}
-
-		/**
-		 * Dieser Konstrukteur initialisiert die {@link Map Map}.
-		 */
-		public CompactMap() {
-		}
-
-		/**
-		 * Dieser Konstrukteur initialisiert die {@link Map Map} mit der gegebenen Kapazität.
-		 * 
-		 * @see CompactData#allocate(int)
-		 * @param capacity Kapazität.
-		 */
-		public CompactMap(final int capacity) {
-			this.allocate(capacity);
-		}
-
-		/**
-		 * Dieser Konstrukteur initialisiert die {@link Map Map} mit den gegebenen Elementen.
-		 * 
-		 * @see CompactData#allocate(int)
-		 * @see Map#putAll(Map)
-		 * @param map Elemente.
-		 */
-		public CompactMap(final Map<? extends GKey, ? extends GValue> map) {
-			this.allocate(map.size());
-			this.putAll(map);
-		}
-
-		/**
-		 * Diese Methode gibt den Schlüssel des gegebenen Werts zurück.
-		 * 
-		 * @param value Wert.
-		 * @return Schlüssel.
-		 */
-		protected abstract GKey getKey(final GValue value);
-
-		/**
-		 * Diese Methode setzt den Schlüssel des gegebenen Werts.
-		 * 
-		 * @param key Schlüssel.
-		 * @param value Wert.
-		 */
-		protected abstract void setKey(GKey key, final GValue value);
-
-		/**
-		 * Diese Methode gibt den Schlüssel des {@code index}-ten Elements zurück.
-		 * 
-		 * @param index Index.
-		 * @return Schlüssel des {@code index}-ten Elements.
-		 */
-		protected abstract GKey getKey(int index);
-
-		/**
-		 * Diese Methode gibt den Wert des {@code index}-ten Elements zurück.
-		 * 
-		 * @param index Index.
-		 * @return Wert des {@code index}-ten Elements.
-		 */
-		protected abstract GValue getValue(int index);
-
-		/**
-		 * Diese Methode gibt das {@code index}-te Element zurück.
-		 * 
-		 * @param index Index.
-		 * @return {@code index}-tes Element
-		 */
-		protected final Entry<GKey, GValue> getEntry(final int index) {
-			return new SimpleEntry<GKey, GValue>(this.getKey(index), this.getValue(index)) {
-
-				private static final long serialVersionUID = -543360027933297926L;
-
-				@Override
-				public GValue setValue(final GValue value) {
-					final GValue v = super.setValue(value);
-					CompactMap.this.setEntry(index, this.getKey(), value);
-					return v;
-				}
-
-			};
-		}
-
-		/**
-		 * Diese Methode setzt Schlüssel und Wert des {@code index}-ten Elements.
-		 * 
-		 * @param index Index.
-		 * @param key Schlüssel.
-		 * @param value Wert.
-		 */
-		protected abstract void setEntry(int index, GKey key, GValue value);
-
-		/**
-		 * Diese Methode gibt ein neues {@link Set Set} zurück, das aus dem {@link Iterator Iterator} erzeugt wird.
-		 * 
-		 * @see AbstractSet
-		 * @return {@link Set Set}.
-		 */
-		protected final Map<GKey, GValue> getItemMap() {
-			return new AbstractMap<GKey, GValue>() {
-
-				@Override
-				public Set<Entry<GKey, GValue>> entrySet() {
-					return CompactMap.this.entrySet();
-				}
-
-			};
-		}
-
-		/**
-		 * Diese Methode sucht zuerst nach einem Eintrag, dessen Schlüssel gleich dem gegebenen Schlüssel ist und gibt den
-		 * Index dieses Elements oder <code>(-(<i>Einfügeposition</i>) - 1)</code> zurück. Die <i>Einfügeposition</i> ist
-		 * der Index, bei dem der Eintrag eingefügt werden müsste.
-		 * 
-		 * @see CompactData#equalsIndex(Object, int)
-		 * @see CompactData#compareIndex(Object, int)
-		 * @param key Syhlüssel.
-		 * @return Index oder <code>(-(<i>Einfügeposition</i>) - 1)</code>.
-		 */
-		@Override
-		protected abstract int itemIndex(final Object key);
-
-		/**
-		 * {@inheritDoc}
-		 */
-		@Override
-		public int size() {
-			return this.size;
-		}
-
-		/**
-		 * {@inheritDoc}
-		 */
-		@Override
-		public void clear() {
-			this.removeItems(0, this.size);
-		}
-
-		/**
-		 * {@inheritDoc}
-		 */
-		@Override
-		public Collection<GValue> values() {
-			return new AbstractCollection<GValue>() {
-
-				@Override
-				public int size() {
-					return CompactMap.this.size;
-				}
-
-				@Override
-				public void clear() {
-					CompactMap.this.clear();
-				}
-
-				@Override
-				public Iterator<GValue> iterator() {
-					return new CompactMapValueIterator<GValue>(CompactMap.this, 0, CompactMap.this.size);
-				}
-
-			};
-		}
-
-		/**
-		 * {@inheritDoc}
-		 */
-		@Override
-		public Set<GKey> keySet() {
-			return new AbstractSet<GKey>() {
-
-				@Override
-				public int size() {
-					return CompactMap.this.size;
-				}
-
-				@Override
-				public void clear() {
-					CompactMap.this.clear();
-				}
-
-				@Override
-				public Iterator<GKey> iterator() {
-					return new CompactMapKeyAscendingIterator<GKey>(CompactMap.this, 0, CompactMap.this.size);
-				}
-
-			};
-		}
-
-		/**
-		 * {@inheritDoc}
-		 */
-		@Override
-		public Set<Entry<GKey, GValue>> entrySet() {
-			return new AbstractSet<Entry<GKey, GValue>>() {
-
-				@Override
-				public int size() {
-					return CompactMap.this.size;
-				}
-
-				@Override
-				public void clear() {
-					CompactMap.this.clear();
-				}
-
-				@Override
-				public Iterator<Entry<GKey, GValue>> iterator() {
-					return new CompactMapEntryIterator<GKey, GValue>(CompactMap.this, 0, CompactMap.this.size);
-				}
-
-			};
-		}
-
-		/**
-		 * {@inheritDoc}
-		 */
-		@Override
-		public boolean isEmpty() {
-			return this.size == 0;
-		}
-
-		/**
-		 * {@inheritDoc}
-		 */
-		@Override
-		public boolean containsKey(final Object key) {
-			return this.itemIndex(key) >= 0;
-		}
-
-		/**
-		 * {@inheritDoc}
-		 */
-		@Override
-		public GValue get(final Object key) {
-			final int index = this.itemIndex(key);
-			if(index < 0) return null;
-			return this.getValue(index);
-		}
-
-		/**
-		 * {@inheritDoc}
-		 */
-		@Override
-		public GValue put(final GKey key, final GValue value) {
-			int index = this.itemIndex(key);
-			if(index >= 0){
-				final GValue item = this.getValue(index);
-				this.setEntry(index, this.getKey(index), value);
-				return item;
-			}
-			index = -index - 1;
-			this.insertItems(index, 1);
-			this.setEntry(index, key, value);
-			return null;
-		}
-
-		/**
-		 * {@inheritDoc}
-		 */
-		@Override
-		public void putAll(final Map<? extends GKey, ? extends GValue> map) {
-			for(final Entry<? extends GKey, ? extends GValue> entry: map.entrySet()){
-				this.put(entry.getKey(), entry.getValue());
-			}
-		}
-
-		/**
-		 * {@inheritDoc}
-		 */
-		@Override
-		public GValue remove(final Object key) {
-			final int index = this.itemIndex(key);
-			if(index < 0) return null;
-			final GValue item = this.getValue(index);
-			this.removeItems(index, 1);
-			return item;
-		}
-
-		/**
-		 * {@inheritDoc}
-		 */
-		@Override
-		public int hashCode() {
-			return this.getItemMap().hashCode();
-		}
-
-		/**
-		 * {@inheritDoc}
-		 */
-		@Override
-		public boolean equals(final Object object) {
-			if(object == this) return true;
-			if(!(object instanceof Map<?, ?>)) return false;
-			return this.getItemMap().equals(object);
-		}
-
-		/**
-		 * {@inheritDoc}
-		 */
-		@Override
-		public String toString() {
-			return this.getItemMap().toString();
-		}
-
-	}
-
-	/**
-	 * Diese Klasse implementiert eine abstrakte {@link CompactMap Compact-Map}, deren Werte in einem {@link Array Array}
-	 * verwaltet werden und ihren Schlüssel selbst referenzieren. Diese Implementation erlaubt deshalb {@code null} nicht
-	 * als Wert.
-	 * 
-	 * @see CompactMap#getKey(Object)
-	 * @see CompactMap#setKey(Object, Object)
-	 * @author [cc-by] 2012 Sebastian Rostock [http://creativecommons.org/licenses/by/3.0/de/]
-	 * @param <GKey> Typ der Schlüssel.
-	 * @param <GValue> Typ der Werte.
-	 */
-	public static abstract class CompactItemMap<GKey, GValue> extends CompactMap<GKey, GValue> {
-
-		/**
-		 * Dieser Konstrukteur initialisiert die {@link Map Map}.
-		 */
-		public CompactItemMap() {
-			super();
-		}
-
-		/**
-		 * Dieser Konstrukteur initialisiert die {@link Map Map} mit der gegebenen Kapazität.
-		 * 
-		 * @see CompactData#allocate(int)
-		 * @param capacity Kapazität.
-		 */
-		public CompactItemMap(final int capacity) {
-			super(capacity);
-		}
-
-		/**
-		 * {@inheritDoc}
-		 */
-		@Override
-		protected final GKey getKey(final int index) {
-			return this.getKey(this.getValue(index));
-		}
-
-		/**
-		 * {@inheritDoc}
-		 */
-		@SuppressWarnings ("unchecked")
-		@Override
-		protected final GValue getValue(final int index) {
-			return (GValue)this.items[index];
-		}
-
-		/**
-		 * {@inheritDoc}
-		 */
-		@Override
-		protected final void setEntry(final int index, final GKey key, final GValue value) {
-			if(value == null) throw new NullPointerException();
-			this.items[index] = value;
-			this.setKey(key, value);
-		}
-
-		/**
-		 * {@inheritDoc}
-		 */
-		@Override
-		public GValue put(final GKey key, final GValue value) {
-			if(value == null) throw new NullPointerException();
-			return super.put(key, value);
-		}
-
-		/**
-		 * {@inheritDoc}
-		 */
-		@Override
-		public boolean containsValue(final Object value) {
-			if(value == null) return false;
-			return CompactData.containsItem(this.items, this.size, value);
-		}
-
-	}
-
-	/**
-	 * Diese Klasse implementiert eine {@link Object#hashCode() Streuwert} basiertes {@link CompactItemMap
-	 * Compact-Item-Map}.
-	 * 
-	 * @see Object#hashCode()
-	 * @see Object#equals(Object)
-	 * @author [cc-by] 2012 Sebastian Rostock [http://creativecommons.org/licenses/by/3.0/de/]
-	 * @param <GKey> Typ der Schlüssel.
-	 * @param <GValue> Typ der Werte.
-	 */
-	public static abstract class CompactItemHashMap<GKey, GValue> extends CompactItemMap<GKey, GValue> {
-
-		/**
-		 * Dieser Konstrukteur initialisiert die {@link Map Map}.
-		 */
-		public CompactItemHashMap() {
-			super();
-		}
-
-		/**
-		 * Dieser Konstrukteur initialisiert die {@link Map Map} mit der gegebenen Kapazität.
-		 * 
-		 * @see CompactData#allocate(int)
-		 * @param capacity Kapazität.
-		 */
-		public CompactItemHashMap(final int capacity) {
-			super(capacity);
-		}
-
-		/**
-		 * {@inheritDoc}
-		 */
-		@Override
-		protected int itemIndex(final Object key) {
-			if(key == null) return this.equalsIndex(null, 0);
-			return this.equalsIndex(key, key.hashCode());
-		}
-
-		/**
-		 * {@inheritDoc}
-		 */
-		@SuppressWarnings ("unchecked")
-		@Override
-		protected boolean equals(final Object key, final int hash, final Object item) {
-			if(key == null) return this.getKey((GValue)item) == null;
-			return key.equals(this.getKey((GValue)item));
-		}
-
-		/**
-		 * {@inheritDoc}
-		 */
-		@SuppressWarnings ("unchecked")
-		@Override
-		protected int compare(final Object key, final int hash, final Object item) {
-			final Object value = this.getKey((GValue)item);
-			if(value == null) return hash;
-			return Integer.compare(hash, value.hashCode());
-		}
-
-	}
-
-	/**
-	 * Diese Klasse implementiert eine abstrakte {@link Map Map}, deren Schlüssel und Werte in je einem {@link Array
-	 * Array} verwaltet werden.
-	 * 
-	 * @author [cc-by] 2012 Sebastian Rostock [http://creativecommons.org/licenses/by/3.0/de/]
-	 * @param <GKey> Typ der Schlüssel.
-	 * @param <GValue> Typ der Werte.
-	 */
-	public static abstract class CompactEntryMap<GKey, GValue> extends CompactMap<GKey, GValue> {
-
-		/**
-		 * Dieses Feld speichert die Werte.
-		 */
-		protected Object[] values = CompactData.ITEMS;
-
-		/**
-		 * Dieser Konstrukteur initialisiert die {@link Map Map}.
-		 */
-		public CompactEntryMap() {
-			super();
-		}
-
-		/**
-		 * Dieser Konstrukteur initialisiert die {@link Map Map} mit der gegebenen Kapazität.
-		 * 
-		 * @see CompactData#allocate(int)
-		 * @param capacity Kapazität.
-		 */
-		public CompactEntryMap(final int capacity) {
-			super(capacity);
-		}
-
-		/**
-		 * Dieser Konstrukteur initialisiert die {@link Map Map} mit den gegebenen Elementen.
-		 * 
-		 * @see Map#putAll(Map)
-		 * @param map Elemente.
-		 */
-		public CompactEntryMap(final Map<? extends GKey, ? extends GValue> map) {
-			super(map);
-		}
-
-		/**
-		 * {@inheritDoc}
-		 */
-		@Override
-		protected GKey getKey(final GValue value) {
-			throw new UnsupportedOperationException();
-		}
-
-		/**
-		 * {@inheritDoc}
-		 */
-		@Override
-		protected void setKey(final GKey key, final GValue value) {
-			throw new UnsupportedOperationException();
-		}
-
-		/**
-		 * {@inheritDoc}
-		 */
-		@SuppressWarnings ("unchecked")
-		@Override
-		protected GKey getKey(final int index) {
-			return (GKey)this.items[index];
-		}
-
-		/**
-		 * {@inheritDoc}
-		 */
-		@SuppressWarnings ("unchecked")
-		@Override
-		protected GValue getValue(final int index) {
-			return (GValue)this.values[index];
-		}
-
-		/**
-		 * {@inheritDoc}
-		 */
-		@Override
-		protected void setEntry(final int index, final GKey key, final GValue value) {
-			this.items[index] = key;
-			this.values[index] = value;
-		}
-
-		/**
-		 * {@inheritDoc}
-		 */
-		@Override
-		protected void insertItems(final int index, final int count) throws IllegalArgumentException {
-			final int size = this.size;
-			super.insertItems(index, count);
-			this.values = CompactData.insertItems(this.values, size, this.items.length, index, count);
-		}
-
-		/**
-		 * {@inheritDoc}
-		 */
-		@Override
-		protected void removeItems(final int index, final int count) throws IllegalArgumentException {
-			final int size = this.size;
-			super.removeItems(index, count);
-			this.values = CompactData.removeItems(this.values, size, this.items.length, index, count);
-		}
-
-		/**
-		 * {@inheritDoc}
-		 */
-		@Override
-		protected void allocateItems(final int count) {
-			super.allocateItems(count);
-			this.values = CompactData.resizeItems(this.values, this.size, this.items.length);
-		}
-
-		/**
-		 * {@inheritDoc}
-		 */
-		@Override
-		protected void compactItems() {
-			super.compactItems();
-			this.values = CompactData.resizeItems(this.values, this.size, this.items.length);
-		}
-
-		/**
-		 * {@inheritDoc}
-		 */
-		@Override
-		public boolean containsValue(final Object value) {
-			return CompactData.containsItem(this.values, this.size, value);
-		}
-
-	}
-
-	/**
-	 * Diese Klasse implementiert eine {@link Object#hashCode() Streuwert} basiertes {@link CompactEntryMap
-	 * Compact-Entry-Map}. Der Speicherverbrauch einer {@link CompactEntryHashMap Compact-Entry-Hash-Map} liegt bei ca.
-	 * {@code 28%} des Speicherverbrauchs eines {@link HashMap Hash-Map}.
-	 * <p>
-	 * Eine {@link HashMap HashMap} ist immer schneller als eine {@link CompactEntryHashMap Compact-Entry-Hash-Map}.
-	 * <p>
-	 * Die Rechenzeiten beim Hinzufügen und Entfernen von Elementen sind von der Anzahl der Elemente abhängig und erhöhen
-	 * sich bei einer Verdoppelung dieser Anzahl im Mittel auf ca. {@code 150%}. Bei der erhöhung der Anzahl der Elemente
-	 * auf das {@code 32}-fache ({@code 5} Verdopplungen) steigt die Rechenzeit beim Hinzufügen und Entfernen von
-	 * Elementen in einer {@link CompactEntryHashMap Compact-Entry-Hash-Map} auf ca. {@code 760%} der Rechenzeit, die eine
-	 * {@link HashMap Hash-Map} hierfür benötigen würde.
-	 * <p>
-	 * Für das Finden von Elementen und das Iterieren über die Elemente benötigt beide {@link Map Maps} in etwa die
-	 * gleichen Rechenzeiten, unabhängig von der Anzahl der Elemente.
-	 * 
-	 * @see Object#hashCode()
-	 * @see Object#equals(Object)
-	 * @author [cc-by] 2012 Sebastian Rostock [http://creativecommons.org/licenses/by/3.0/de/]
-	 * @param <GKey> Typ der Schlüssel.
-	 * @param <GValue> Typ der Werte.
-	 */
-	public static class CompactEntryHashMap<GKey, GValue> extends CompactEntryMap<GKey, GValue> {
-
-		/**
-		 * Dieser Konstrukteur initialisiert die {@link Map Map}.
-		 */
-		public CompactEntryHashMap() {
-			super();
-		}
-
-		/**
-		 * Dieser Konstrukteur initialisiert die {@link Map Map} mit der gegebenen Kapazität.
-		 * 
-		 * @see CompactData#allocate(int)
-		 * @param capacity Kapazität.
-		 */
-		public CompactEntryHashMap(final int capacity) {
-			super(capacity);
-		}
-
-		/**
-		 * Dieser Konstrukteur initialisiert die {@link Map Map} mit den gegebenen Elementen.
-		 * 
-		 * @see Map#putAll(Map)
-		 * @param map Elemente.
-		 */
-		public CompactEntryHashMap(final Map<? extends GKey, ? extends GValue> map) {
-			super(map);
-		}
-
-		/**
-		 * {@inheritDoc}
-		 */
-		@Override
-		protected int itemIndex(final Object key) {
-			if(key == null) return this.equalsIndex(null, 0);
-			return this.equalsIndex(key, key.hashCode());
-		}
-
-		/**
-		 * {@inheritDoc}
-		 */
-		@Override
-		protected boolean equals(final Object key, final int hash, final Object item) {
-			if(key == null) return item == null;
-			return key.equals(item);
-		}
-
-		/**
-		 * {@inheritDoc}
-		 */
-		@Override
-		protected int compare(final Object key, final int hash, final Object item) {
-			if(item == null) return hash;
-			return Integer.compare(hash, item.hashCode());
-		}
-
-	}
-
-	/**
-	 * Diese Klasse implementiert eine abstrakte {@link NavigableMap Navigable-Map}, deren Daten in einem {@link Array
-	 * Array} verwaltet werden.
-	 * 
-	 * @author [cc-by] 2012 Sebastian Rostock [http://creativecommons.org/licenses/by/3.0/de/]
-	 * @param <GKey> Typ der Schlüssel.
-	 * @param <GValue> Typ der Werte.
-	 */
-	public static abstract class CompactNavigableMap<GKey, GValue> extends CompactMap<GKey, GValue> implements
-		NavigableMap<GKey, GValue> {
-
-		/**
-		 * Diese Klasse implementiert die anstrakte Menge der Schlüssel einer {@link NavigableMap Navigable-Map}.
-		 * 
-		 * @author [cc-by] 2012 Sebastian Rostock [http://creativecommons.org/licenses/by/3.0/de/]
-		 * @param <GKey> Typ der Schlüssel.
-		 * @param <GData> Typ der {@link NavigableMap Navigable-Map}.
-		 */
-		protected static abstract class CompactNavigableKeySet<GKey, GData extends NavigableMap<GKey, ?>> extends
-			AbstractSet<GKey> implements NavigableSet<GKey> {
-
-			/**
-			 * Dieses Feld speichert die {@link NavigableMap Navigable-Map}.
-			 */
-			protected final GData data;
-
-			/**
-			 * Dieser Konstrukteur initialisiert die {@link NavigableMap Navigable-Map}.
-			 * 
-			 * @param data {@link NavigableMap Navigable-Map}.
-			 * @throws NullPointerException Wenn die gegebene {@link NavigableMap Navigable-Map} {@code null} ist.
-			 */
-			public CompactNavigableKeySet(final GData data) throws NullPointerException {
-				if(data == null) throw new NullPointerException("Data is null");
-				this.data = data;
-			}
-
-			/**
-			 * Diese Methode gibt den Schlüssel des gegebenen {@link java.util.Map.Entry Entries} oder {@code null} zurück.
-			 * 
-			 * @param entry {@link java.util.Map.Entry Entry}.
-			 * @return Schlüssel oder {@code null}.
-			 */
-			protected final GKey getKeyOrNull(final Entry<GKey, ?> entry) {
-				if(entry == null) return null;
-				return entry.getKey();
-			}
-
-			/**
-			 * {@inheritDoc}
-			 */
-			@Override
-			public int size() {
-				return this.data.size();
-			}
-
-			/**
-			 * {@inheritDoc}
-			 */
-			@Override
-			public void clear() {
-				this.data.clear();
-			}
-
-			/**
-			 * {@inheritDoc}
-			 */
-			@Override
-			public boolean isEmpty() {
-				return this.data.isEmpty();
-			}
-
-			/**
-			 * {@inheritDoc}
-			 */
-			@Override
-			public Comparator<? super GKey> comparator() {
-				return this.data.comparator();
-			}
-
-			/**
-			 * {@inheritDoc}
-			 */
-			@Override
-			public SortedSet<GKey> subSet(final GKey fromElement, final GKey toElement) {
-				return this.subSet(fromElement, true, toElement, false);
-			}
-
-			/**
-			 * {@inheritDoc}
-			 */
-			@Override
-			public NavigableSet<GKey> subSet(final GKey fromElement, final boolean fromInclusive, final GKey toElement,
-				final boolean toInclusive) {
-				return this.data.subMap(fromElement, fromInclusive, toElement, toInclusive).navigableKeySet();
-			}
-
-			/**
-			 * {@inheritDoc}
-			 */
-			@Override
-			public SortedSet<GKey> headSet(final GKey toElement) {
-				return this.headSet(toElement, false);
-			}
-
-			/**
-			 * {@inheritDoc}
-			 */
-			@Override
-			public NavigableSet<GKey> headSet(final GKey toElement, final boolean inclusive) {
-				return this.data.headMap(toElement, inclusive).navigableKeySet();
-			}
-
-			/**
-			 * {@inheritDoc}
-			 */
-			@Override
-			public SortedSet<GKey> tailSet(final GKey fromElement) {
-				return this.tailSet(fromElement, true);
-			}
-
-			/**
-			 * {@inheritDoc}
-			 */
-			@Override
-			public NavigableSet<GKey> tailSet(final GKey fromElement, final boolean inclusive) {
-				return this.data.tailMap(fromElement, inclusive).navigableKeySet();
-			}
-
-			/**
-			 * {@inheritDoc}
-			 */
-			@Override
-			public boolean remove(final Object key) {
-				if(!this.data.containsKey(key)) return false;
-				this.data.remove(key);
-				return true;
-			}
-
-			/**
-			 * {@inheritDoc}
-			 */
-			@Override
-			public boolean contains(final Object key) {
-				return this.data.containsKey(key);
-			}
-
-			/**
-			 * {@inheritDoc}
-			 */
-			@Override
-			public GKey first() {
-				return this.data.firstKey();
-			}
-
-			/**
-			 * {@inheritDoc}
-			 */
-			@Override
-			public GKey last() {
-				return this.data.lastKey();
-			}
-
-			/**
-			 * {@inheritDoc}
-			 */
-			@Override
-			public GKey lower(final GKey key) {
-				return this.data.lowerKey(key);
-			}
-
-			/**
-			 * {@inheritDoc}
-			 */
-			@Override
-			public GKey floor(final GKey key) {
-				return this.data.floorKey(key);
-			}
-
-			/**
-			 * {@inheritDoc}
-			 */
-			@Override
-			public GKey ceiling(final GKey key) {
-				return this.data.ceilingKey(key);
-			}
-
-			/**
-			 * {@inheritDoc}
-			 */
-			@Override
-			public GKey higher(final GKey key) {
-				return this.data.higherKey(key);
-			}
-
-			/**
-			 * {@inheritDoc}
-			 */
-			@Override
-			public GKey pollFirst() {
-				return this.getKeyOrNull(this.data.pollFirstEntry());
-			}
-
-			/**
-			 * {@inheritDoc}
-			 */
-			@Override
-			public GKey pollLast() {
-				return this.getKeyOrNull(this.data.pollLastEntry());
-			}
-
-			/**
-			 * {@inheritDoc}
-			 */
-			@Override
-			public NavigableSet<GKey> descendingSet() {
-				return this.data.descendingMap().navigableKeySet();
-			}
-
-			/**
-			 * {@inheritDoc}
-			 */
-			@Override
-			public Iterator<GKey> descendingIterator() {
-				return this.descendingSet().iterator();
-			}
-
-		}
-
-		/**
-		 * Diese Klasse implementiert die aufsteigende Menge der Schlüssel einer {@link CompactAscendingSubMap
-		 * Compact-Ascending-Sub-Map}.
-		 * 
-		 * @author [cc-by] 2012 Sebastian Rostock [http://creativecommons.org/licenses/by/3.0/de/]
-		 * @param <GKey> Typ der Schlüssel.
-		 */
-		protected static final class CompactAscendingKeySet<GKey> extends
-			CompactNavigableKeySet<GKey, CompactAscendingSubMap<GKey, ?>> {
-
-			/**
-			 * Dieser Konstrukteur initialisiert die {@link CompactAscendingSubMap Compact-Ascending-Sub-Map}.
-			 * 
-			 * @param data {@link CompactAscendingSubMap Compact-Ascending-Sub-Map}.
-			 * @throws NullPointerException Wenn die gegebene {@link CompactAscendingSubMap Compact-Ascending-Sub-Map}
-			 *         {@code null} ist.
-			 */
-			public CompactAscendingKeySet(final CompactAscendingSubMap<GKey, ?> data) throws NullPointerException {
-				super(data);
-			}
-
-			/**
-			 * {@inheritDoc}
-			 */
-			@Override
-			public Iterator<GKey> iterator() {
-				return new CompactMapKeyAscendingIterator<GKey>(this.data.data, this.data.firstIndex(),
-					this.data.lastIndex() + 1);
-			}
-
-		}
-
-		/**
-		 * Diese Klasse implementiert die abfsteigende Menge der Schlüssel einer {@link CompactDescendingSubMap
-		 * Compact-Descending-Sub-Map}.
-		 * 
-		 * @author [cc-by] 2012 Sebastian Rostock [http://creativecommons.org/licenses/by/3.0/de/]
-		 * @param <GKey> Typ der Schlüssel.
-		 */
-		protected static final class CompactDescendingKeySet<GKey> extends
-			CompactNavigableKeySet<GKey, CompactDescendingSubMap<GKey, ?>> {
-
-			/**
-			 * Dieser Konstrukteur initialisiert die {@link CompactDescendingSubMap Compact-Descending-Sub-Map}.
-			 * 
-			 * @param data {@link CompactDescendingSubMap Compact-Descending-Sub-Map}.
-			 * @throws NullPointerException Wenn die gegebene {@link CompactDescendingSubMap Compact-Descending-Sub-Map}
-			 *         {@code null} ist.
-			 */
-			public CompactDescendingKeySet(final CompactDescendingSubMap<GKey, ?> data) throws NullPointerException {
-				super(data);
-			}
-
-			/**
-			 * {@inheritDoc}
-			 */
-			@Override
-			public Iterator<GKey> iterator() {
-				return new CompactMapKeyDescendingIterator<GKey>(this.data.data, this.data.firstIndex(),
-					this.data.lastIndex() + 1);
-			}
-
-		}
-
-		/**
-		 * Diese Klasse implementiert eine abstrakte Teilmenge einer {@link CompactNavigableMap Compact-Navigable-Map}.
-		 * 
-		 * @author [cc-by] 2012 Sebastian Rostock [http://creativecommons.org/licenses/by/3.0/de/]
-		 * @param <GKey> Typ der Schlüssel.
-		 * @param <GValue> Typ der Werte.
-		 */
-		protected static abstract class CompactNavigableSubMap<GKey, GValue> extends
-			CompactSubData<CompactNavigableMap<GKey, GValue>> implements NavigableMap<GKey, GValue> {
-
-			/**
-			 * Dieser Konstrukteur initialisiert die {@link CompactNavigableMap Compact-Navigable-Map} und die Grenzen und
-			 * deren Inklusion.
-			 * 
-			 * @param map {@link CompactNavigableMap Compact-Navigable-Map}.
-			 * @param fromItem erstes Element oder {@link CompactSubData#OPEN}.
-			 * @param fromInclusive Inklusivität des ersten Elements.
-			 * @param lastItem letztes Element oder {@link CompactSubData#OPEN}.
-			 * @param lastInclusive Inklusivität des letzten Elements.
-			 * @throws IllegalArgumentException Wenn das gegebene erste Element größer als das gegebene letzte Element ist.
-			 */
-			public CompactNavigableSubMap(final CompactNavigableMap<GKey, GValue> map, final Object fromItem,
-				final boolean fromInclusive, final Object lastItem, final boolean lastInclusive) {
-				super(map, fromItem, fromInclusive, lastItem, lastInclusive);
-			}
-
-			/**
-			 * Diese Methode gibt eine neue {@link Map Map} zurück, das aus dem Einträgen erzeugt wird.
-			 * 
-			 * @see AbstractMap
-			 * @return {@link Map Map}.
-			 */
-			protected final Map<GKey, GValue> getItemMap() {
-				return new AbstractMap<GKey, GValue>() {
-
-					@Override
-					public Set<java.util.Map.Entry<GKey, GValue>> entrySet() {
-						return CompactNavigableSubMap.this.entrySet();
-					}
-
-				};
-			}
-
-			/**
-			 * {@inheritDoc}
-			 */
-			@Override
-			public int size() {
-				return this.countItems();
-			}
-
-			/**
-			 * {@inheritDoc}
-			 */
-			@Override
-			public boolean isEmpty() {
-				return this.countItems() == 0;
-			}
-
-			/**
-			 * {@inheritDoc}
-			 */
-			@Override
-			public NavigableMap<GKey, GValue> subMap(final GKey fromElement, final GKey toElement) {
-				return this.subMap(fromElement, true, toElement, false);
-			}
-
-			/**
-			 * {@inheritDoc}
-			 */
-			@Override
-			public NavigableMap<GKey, GValue> headMap(final GKey toElement) {
-				return this.headMap(toElement, false);
-			}
-
-			/**
-			 * {@inheritDoc}
-			 */
-			@Override
-			public NavigableMap<GKey, GValue> tailMap(final GKey fromElement) {
-				return this.tailMap(fromElement, true);
-			}
-
-			/**
-			 * {@inheritDoc}
-			 */
-			@Override
-			public boolean containsKey(final Object key) {
-				return this.isInRange(key) && this.data.containsKey(key);
-			}
-
-			/**
-			 * {@inheritDoc}
-			 */
-			@Override
-			public boolean containsValue(final Object value) {
-				return this.values().contains(value);
-			}
-
-			/**
-			 * {@inheritDoc}
-			 */
-			@Override
-			public GValue get(final Object key) {
-				if(!this.isInRange(key)) return null;
-				return this.data.get(key);
-			}
-
-			/**
-			 * {@inheritDoc}
-			 */
-			@Override
-			public GValue put(final GKey key, final GValue value) {
-				if(!this.isInRange(key)) throw new IllegalArgumentException("Entry out of range");
-				return this.data.put(key, value);
-			}
-
-			/**
-			 * {@inheritDoc}
-			 */
-			@Override
-			public void putAll(final Map<? extends GKey, ? extends GValue> map) {
-				for(final Entry<? extends GKey, ? extends GValue> entry: map.entrySet()){
-					this.put(entry.getKey(), entry.getValue());
-				}
-			}
-
-			/**
-			 * {@inheritDoc}
-			 */
-			@Override
-			public GValue remove(final Object key) {
-				if(!this.isInRange(key)) return null;
-				return this.data.remove(key);
-			}
-
-			/**
-			 * {@inheritDoc}
-			 */
-			@Override
-			public void clear() {
-				this.clearItems();
-			}
-
-			/**
-			 * {@inheritDoc}
-			 */
-			@Override
-			public Set<GKey> keySet() {
-				return this.navigableKeySet();
-			}
-
-			/**
-			 * {@inheritDoc}
-			 */
-			@Override
-			public Collection<GValue> values() {
-				return new AbstractCollection<GValue>() {
-
-					@Override
-					public int size() {
-						return CompactNavigableSubMap.this.size();
-					}
-
-					@Override
-					public Iterator<GValue> iterator() {
-						return new CompactMapValueIterator<GValue>(CompactNavigableSubMap.this.data,
-							CompactNavigableSubMap.this.firstIndex(), CompactNavigableSubMap.this.lastIndex() + 1);
-					}
-
-				};
-			}
-
-			/**
-			 * {@inheritDoc}
-			 */
-			@Override
-			public Set<Entry<GKey, GValue>> entrySet() {
-				return new AbstractSet<Entry<GKey, GValue>>() {
-
-					@Override
-					public int size() {
-						return CompactNavigableSubMap.this.size();
-					}
-
-					@Override
-					public Iterator<Entry<GKey, GValue>> iterator() {
-						return new CompactMapEntryIterator<GKey, GValue>(CompactNavigableSubMap.this.data,
-							CompactNavigableSubMap.this.firstIndex(), CompactNavigableSubMap.this.lastIndex() - 1);
-					}
-
-				};
-			}
-
-			/**
-			 * {@inheritDoc}
-			 */
-			@Override
-			public NavigableSet<GKey> descendingKeySet() {
-				return this.descendingMap().navigableKeySet();
-			}
-
-			/**
-			 * {@inheritDoc}
-			 */
-			@Override
-			public int hashCode() {
-				return this.getItemMap().hashCode();
-			}
-
-			/**
-			 * {@inheritDoc}
-			 */
-			@Override
-			public boolean equals(final Object object) {
-				if(object == this) return true;
-				if(!(object instanceof Set<?>)) return false;
-				return this.getItemMap().equals(object);
-			}
-
-			/**
-			 * {@inheritDoc}
-			 */
-			@Override
-			public String toString() {
-				return this.getItemMap().toString();
-			}
-
-		}
-
-		/**
-		 * Diese Klasse implementiert die aufsteigende Teilmenge einer {@link CompactNavigableMap Compact-Navigable-Map}.
-		 * 
-		 * @author [cc-by] 2012 Sebastian Rostock [http://creativecommons.org/licenses/by/3.0/de/]
-		 * @param <GKey> Typ der Schlüssel.
-		 * @param <GValue> Typ der Werte.
-		 */
-		protected static final class CompactAscendingSubMap<GKey, GValue> extends CompactNavigableSubMap<GKey, GValue> {
-
-			/**
-			 * Dieser Konstrukteur initialisiert die {@link CompactNavigableMap Compact-Navigable-Map} und die Grenzen und
-			 * deren Inklusion.
-			 * 
-			 * @param map {@link CompactNavigableMap Compact-Navigable-Map}.
-			 * @param fromItem erstes Element oder {@link CompactSubData#OPEN}.
-			 * @param fromInclusive Inklusivität des ersten Elements.
-			 * @param lastItem letztes Element oder {@link CompactSubData#OPEN}.
-			 * @param lastInclusive Inklusivität des letzten Elements.
-			 * @throws IllegalArgumentException Wenn das gegebene erste Element größer als das gegebene letzte Element ist.
-			 */
-			public CompactAscendingSubMap(final CompactNavigableMap<GKey, GValue> map, final Object fromItem,
-				final boolean fromInclusive, final Object lastItem, final boolean lastInclusive)
-				throws IllegalArgumentException {
-				super(map, fromItem, fromInclusive, lastItem, lastInclusive);
-			}
-
-			/**
-			 * {@inheritDoc}
-			 */
-			@Override
-			public Comparator<? super GKey> comparator() {
-				return this.data.comparator;
-			}
-
-			/**
-			 * {@inheritDoc}
-			 */
-			@Override
-			public GKey firstKey() {
-				return this.data.getKeyOrException(this.lowestIndex());
-			}
-
-			/**
-			 * {@inheritDoc}
-			 */
-			@Override
-			public Entry<GKey, GValue> firstEntry() {
-				return this.data.getEntryOrException(this.lowestIndex());
-			}
-
-			/**
-			 * {@inheritDoc}
-			 */
-			@Override
-			public GKey lastKey() {
-				return this.data.getKeyOrException(this.highestIndex());
-			}
-
-			/**
-			 * {@inheritDoc}
-			 */
-			@Override
-			public Entry<GKey, GValue> lastEntry() {
-				return this.data.getEntryOrException(this.highestIndex());
-			}
-
-			/**
-			 * {@inheritDoc}
-			 */
-			@Override
-			public GKey lowerKey(final GKey key) {
-				return this.data.getKeyOrNull(this.lowerIndex(key));
-			}
-
-			/**
-			 * {@inheritDoc}
-			 */
-			@Override
-			public Entry<GKey, GValue> lowerEntry(final GKey key) {
-				return this.data.getEntryOrNull(this.lowerIndex(key));
-			}
-
-			/**
-			 * {@inheritDoc}
-			 */
-			@Override
-			public GKey floorKey(final GKey key) {
-				return this.data.getKeyOrNull(this.floorIndex(key));
-			}
-
-			/**
-			 * {@inheritDoc}
-			 */
-			@Override
-			public Entry<GKey, GValue> floorEntry(final GKey key) {
-				return this.data.getEntryOrNull(this.floorIndex(key));
-			}
-
-			/**
-			 * {@inheritDoc}
-			 */
-			@Override
-			public GKey ceilingKey(final GKey key) {
-				return this.data.getKeyOrNull(this.ceilingIndex(key));
-			}
-
-			/**
-			 * {@inheritDoc}
-			 */
-			@Override
-			public Entry<GKey, GValue> ceilingEntry(final GKey key) {
-				return this.data.getEntryOrNull(this.ceilingIndex(key));
-			}
-
-			/**
-			 * {@inheritDoc}
-			 */
-			@Override
-			public GKey higherKey(final GKey key) {
-				return this.data.getKeyOrNull(this.higherIndex(key));
-			}
-
-			/**
-			 * {@inheritDoc}
-			 */
-			@Override
-			public Entry<GKey, GValue> higherEntry(final GKey key) {
-				return this.data.getEntryOrNull(this.higherIndex(key));
-			}
-
-			/**
-			 * {@inheritDoc}
-			 */
-			@Override
-			public Entry<GKey, GValue> pollFirstEntry() {
-				return this.data.poll(this.lowestIndex());
-			}
-
-			/**
-			 * {@inheritDoc}
-			 */
-			@Override
-			public Entry<GKey, GValue> pollLastEntry() {
-				return this.data.poll(this.highestIndex());
-			}
-
-			/**
-			 * {@inheritDoc}
-			 */
-			@Override
-			public NavigableMap<GKey, GValue> descendingMap() {
-				return new CompactDescendingSubMap<GKey, GValue>(this.data, this.fromItem, this.fromInclusive, this.lastItem,
-					this.lastInclusive);
-			}
-
-			/**
-			 * {@inheritDoc}
-			 */
-			@Override
-			public NavigableSet<GKey> navigableKeySet() {
-				return new CompactAscendingKeySet<GKey>(this);
-			}
-
-			/**
-			 * {@inheritDoc}
-			 */
-			@Override
-			public NavigableMap<GKey, GValue> subMap(final GKey fromKey, final boolean fromInclusive, final GKey toKey,
-				final boolean toInclusive) {
-				if(!this.isInRange(fromKey, fromInclusive)) throw new IllegalArgumentException("FromElement out of range");
-				if(!this.isInRange(toKey, toInclusive)) throw new IllegalArgumentException("ToElement out of range");
-				return new CompactAscendingSubMap<GKey, GValue>(this.data, fromKey, fromInclusive, toKey, toInclusive);
-			}
-
-			/**
-			 * {@inheritDoc}
-			 */
-			@Override
-			public NavigableMap<GKey, GValue> headMap(final GKey toKey, final boolean inclusive) {
-				if(!this.isInRange(toKey, inclusive)) throw new IllegalArgumentException("ToElement out of range");
-				return new CompactAscendingSubMap<GKey, GValue>(this.data, this.fromItem, this.fromInclusive, toKey, inclusive);
-			}
-
-			/**
-			 * {@inheritDoc}
-			 */
-			@Override
-			public NavigableMap<GKey, GValue> tailMap(final GKey fromKey, final boolean inclusive) {
-				if(!this.isInRange(fromKey, inclusive)) throw new IllegalArgumentException("FromElement out of range");
-				return new CompactAscendingSubMap<GKey, GValue>(this.data, fromKey, inclusive, this.lastItem,
-					this.lastInclusive);
-			}
-
-		}
-
-		/**
-		 * Diese Klasse implementiert die absteigende Teilmenge einer {@link CompactNavigableMap Compact-Navigable-Map}.
-		 * 
-		 * @author [cc-by] 2012 Sebastian Rostock [http://creativecommons.org/licenses/by/3.0/de/]
-		 * @param <GKey> Typ der Schlüssel.
-		 * @param <GValue> Typ der Werte.
-		 */
-		protected static final class CompactDescendingSubMap<GKey, GValue> extends CompactNavigableSubMap<GKey, GValue> {
-
-			/**
-			 * Dieser Konstrukteur initialisiert das {@link CompactNavigableSet Compact-Navigable-Set} und die Grenzen und
-			 * deren Inklusion.
-			 * 
-			 * @param map {@link CompactNavigableSet Compact-Navigable-Set}.
-			 * @param fromItem erstes Element oder {@link CompactSubData#OPEN}.
-			 * @param fromInclusive Inklusivität des ersten Elements.
-			 * @param lastItem letztes Element oder {@link CompactSubData#OPEN}.
-			 * @param lastInclusive Inklusivität des letzten Elements.
-			 * @throws IllegalArgumentException Wenn das gegebene erste Element größer als das gegebene letzte Element ist.
-			 */
-
-			public CompactDescendingSubMap(final CompactNavigableMap<GKey, GValue> map, final Object fromItem,
-				final boolean fromInclusive, final Object lastItem, final boolean lastInclusive)
-				throws IllegalArgumentException {
-				super(map, fromItem, fromInclusive, lastItem, lastInclusive);
-
-			}
-
-			/**
-			 * {@inheritDoc}
-			 */
-			@Override
-			public Comparator<? super GKey> comparator() {
-				return Collections.reverseOrder(this.data.comparator);
-			}
-
-			/**
-			 * {@inheritDoc}
-			 */
-			@Override
-			public GKey firstKey() {
-				return this.data.getKeyOrException(this.highestIndex());
-			}
-
-			/**
-			 * {@inheritDoc}
-			 */
-			@Override
-			public Entry<GKey, GValue> firstEntry() {
-				return this.data.getEntryOrException(this.highestIndex());
-			}
-
-			/**
-			 * {@inheritDoc}
-			 */
-			@Override
-			public GKey lastKey() {
-				return this.data.getKeyOrException(this.lowestIndex());
-			}
-
-			/**
-			 * {@inheritDoc}
-			 */
-			@Override
-			public Entry<GKey, GValue> lastEntry() {
-				return this.data.getEntryOrException(this.lowestIndex());
-			}
-
-			/**
-			 * {@inheritDoc}
-			 */
-			@Override
-			public GKey lowerKey(final GKey key) {
-				return this.data.getKeyOrNull(this.higherIndex(key));
-			}
-
-			/**
-			 * {@inheritDoc}
-			 */
-			@Override
-			public Entry<GKey, GValue> lowerEntry(final GKey key) {
-				return this.data.getEntryOrNull(this.higherIndex(key));
-			}
-
-			/**
-			 * {@inheritDoc}
-			 */
-			@Override
-			public GKey floorKey(final GKey key) {
-				return this.data.getKeyOrNull(this.ceilingIndex(key));
-			}
-
-			/**
-			 * {@inheritDoc}
-			 */
-			@Override
-			public Entry<GKey, GValue> floorEntry(final GKey key) {
-				return this.data.getEntryOrNull(this.ceilingIndex(key));
-			}
-
-			/**
-			 * {@inheritDoc}
-			 */
-			@Override
-			public GKey ceilingKey(final GKey key) {
-				return this.data.getKeyOrNull(this.floorIndex(key));
-			}
-
-			/**
-			 * {@inheritDoc}
-			 */
-			@Override
-			public Entry<GKey, GValue> ceilingEntry(final GKey key) {
-				return this.data.getEntryOrNull(this.floorIndex(key));
-			}
-
-			/**
-			 * {@inheritDoc}
-			 */
-			@Override
-			public GKey higherKey(final GKey key) {
-				return this.data.getKeyOrNull(this.lowerIndex(key));
-			}
-
-			/**
-			 * {@inheritDoc}
-			 */
-			@Override
-			public Entry<GKey, GValue> higherEntry(final GKey key) {
-				return this.data.getEntryOrNull(this.lowerIndex(key));
-			}
-
-			/**
-			 * {@inheritDoc}
-			 */
-			@Override
-			public Entry<GKey, GValue> pollFirstEntry() {
-				return this.data.poll(this.highestIndex());
-			}
-
-			/**
-			 * {@inheritDoc}
-			 */
-			@Override
-			public Entry<GKey, GValue> pollLastEntry() {
-				return this.data.poll(this.lowestIndex());
-			}
-
-			/**
-			 * {@inheritDoc}
-			 */
-			@Override
-			public NavigableMap<GKey, GValue> descendingMap() {
-				return new CompactAscendingSubMap<GKey, GValue>(this.data, this.fromItem, this.fromInclusive, this.lastItem,
-					this.lastInclusive);
-			}
-
-			/**
-			 * {@inheritDoc}
-			 */
-			@Override
-			public NavigableSet<GKey> navigableKeySet() {
-				return new CompactDescendingKeySet<GKey>(this);
-			}
-
-			/**
-			 * {@inheritDoc}
-			 */
-			@Override
-			public NavigableMap<GKey, GValue> subMap(final GKey fromKey, final boolean fromInclusive, final GKey toKey,
-				final boolean toInclusive) {
-				if(!this.isInRange(fromKey, fromInclusive)) throw new IllegalArgumentException("FromElement out of range");
-				if(!this.isInRange(toKey, toInclusive)) throw new IllegalArgumentException("ToElement out of range");
-				return new CompactDescendingSubMap<GKey, GValue>(this.data, toKey, toInclusive, fromKey, fromInclusive);
-			}
-
-			/**
-			 * {@inheritDoc}
-			 */
-			@Override
-			public NavigableMap<GKey, GValue> headMap(final GKey toKey, final boolean inclusive) {
-				if(!this.isInRange(toKey, inclusive)) throw new IllegalArgumentException("ToElement out of range");
-				return new CompactDescendingSubMap<GKey, GValue>(this.data, toKey, inclusive, this.fromItem, this.fromInclusive);
-			}
-
-			/**
-			 * {@inheritDoc}
-			 */
-			@Override
-			public NavigableMap<GKey, GValue> tailMap(final GKey fromKey, final boolean inclusive) {
-				if(!this.isInRange(fromKey, inclusive)) throw new IllegalArgumentException("FromElement out of range");
-				return new CompactDescendingSubMap<GKey, GValue>(this.data, this.lastItem, this.lastInclusive, fromKey,
-					inclusive);
-			}
-
-		}
-
-		/**
-		 * Dieses Feld speichert den {@link Comparator Comparator}.
-		 */
-		protected final Comparator<? super GKey> comparator;
-
-		/**
-		 * Dieser Konstrukteur initialisiert die {@link Map Map} mit dem gegebenen {@link Comparator Comparator}.
-		 * 
-		 * @param comparator {@link Comparator Comparator}.
-		 * @throws NullPointerException Wenn der gegebene {@link Comparator Comparator} {@code null} ist.
-		 */
-		public CompactNavigableMap(final Comparator<? super GKey> comparator) throws NullPointerException {
-			if(comparator == null) throw new NullPointerException("Comparator is null");
-			this.comparator = comparator;
-		}
-
-		/**
-		 * Dieser Konstrukteur initialisiert die {@link Map Map} mit der gegebenen Kapazität und dem gegebenen
-		 * {@link Comparator Comparator}.
-		 * 
-		 * @see CompactData#allocate(int)
-		 * @param capacity Kapazität.
-		 * @param comparator {@link Comparator Comparator}.
-		 * @throws NullPointerException Wenn der gegebene {@link Comparator Comparator} {@code null} ist.
-		 */
-		public CompactNavigableMap(final int capacity, final Comparator<? super GKey> comparator)
-			throws NullPointerException {
-			super(capacity);
-			if(comparator == null) throw new NullPointerException("Comparator is null");
-			this.comparator = comparator;
-		}
-
-		/**
-		 * Dieser Konstrukteur initialisiert die {@link Map Map} mit den gegebenen Elementen und dem gegebenen
-		 * {@link Comparator Comparator}.
-		 * 
-		 * @see CompactData#allocate(int)
-		 * @see Map#putAll(Map)
-		 * @param map Elemente.
-		 * @param comparator {@link Comparator Comparator}.
-		 * @throws NullPointerException Wenn der gegebene {@link Comparator Comparator} {@code null} ist.
-		 */
-		public CompactNavigableMap(final Map<? extends GKey, ? extends GValue> map,
-			final Comparator<? super GKey> comparator) throws NullPointerException {
-			super(map);
-			if(comparator == null) throw new NullPointerException("Comparator is null");
-			this.comparator = comparator;
-
-		}
-
-		/**
-		 * Diese Methode löscht das {@code index}-te Element und gibt es oder {@code null} zurück.
-		 * 
-		 * @param index Index.
-		 * @return {@code index}-te Element oder {@code null}.
-		 */
-		protected final Entry<GKey, GValue> poll(final int index) {
-			if((index < 0) || (index >= this.size)) return null;
-			final Entry<GKey, GValue> item = this.getEntry(index);
-			this.removeItems(index, 1);
-			return item;
-		}
-
-		/**
-		 * Diese Methode gibt den {@code index}-ten Schlüssel oder {@code null} zurück.
-		 * 
-		 * @param index Index.
-		 * @return {@code index}-ter Schlüssel oder {@code null}.
-		 */
-		protected final GKey getKeyOrNull(final int index) {
-			if((index < 0) || (index >= this.size)) return null;
-			return this.getKey(index);
-		}
-
-		/**
-		 * Diese Methode gibt das {@code index}-te Element oder {@code null} zurück.
-		 * 
-		 * @param index Index.
-		 * @return {@code index}-tes Element oder {@code null}.
-		 */
-		protected final Entry<GKey, GValue> getEntryOrNull(final int index) {
-			if((index < 0) || (index >= this.size)) return null;
-			return this.getEntry(index);
-		}
-
-		/**
-		 * Diese Methode gibt den {@code index}-ten Schlüssel zurück oder wirft eine {@link NoSuchElementException}.
-		 * 
-		 * @param index Index.
-		 * @return {@code index}-ter Schlüssel.
-		 * @throws NoSuchElementException Wenn der gegebene Index ungültig ist.
-		 */
-		protected final GKey getKeyOrException(final int index) throws NoSuchElementException {
-			if((index < 0) || (index >= this.size)) throw new NoSuchElementException();
-			return this.getKey(index);
-		}
-
-		/**
-		 * Diese Methode gibt das {@code index}-te Element zurück oder wirft eine {@link NoSuchElementException}.
-		 * 
-		 * @param index Index.
-		 * @return {@code index}-tes Element.
-		 * @throws NoSuchElementException Wenn der gegebene Index ungültig ist.
-		 */
-		protected final Entry<GKey, GValue> getEntryOrException(final int index) throws NoSuchElementException {
-			if((index < 0) || (index >= this.size)) throw new NoSuchElementException();
-			return this.getEntry(index);
-		}
-
-		/**
-		 * {@inheritDoc}
-		 */
-		@Override
-		protected int itemIndex(final Object key) {
-			return this.compareIndex(key, 0);
-		}
-
-		/**
-		 * {@inheritDoc}
-		 */
-		@Override
-		protected boolean equals(final Object key, final int hash, final Object item) {
-			return false;
-		}
-
-		/**
-		 * {@inheritDoc}
-		 */
-		@Override
-		public Comparator<? super GKey> comparator() {
-			return this.comparator;
-		}
-
-		/**
-		 * {@inheritDoc}
-		 */
-		@Override
-		public GKey firstKey() {
-			return this.getKeyOrException(this.firstIndex());
-		}
-
-		/**
-		 * {@inheritDoc}
-		 */
-		@Override
-		public Entry<GKey, GValue> firstEntry() {
-			return this.getEntryOrException(this.firstIndex());
-		}
-
-		/**
-		 * {@inheritDoc}
-		 */
-		@Override
-		public GKey lowerKey(final GKey key) {
-			return this.getKeyOrNull(this.lowerIndex(key));
-		}
-
->>>>>>> 2e13a68d
-		/**
-		 * {@inheritDoc}
-		 */
-		@Override
-<<<<<<< HEAD
-		public Set<K> keySet() {
-			return new AbstractSet<K>() {
-
-				@Override
-				public int size() {
-					return CompactMap.this.size;
-				}
-
-				@Override
-				public Iterator<K> iterator() {
-					return new CompactAscendingMapKeyIterator(0, CompactMap.this.size);
-				}
-
-			};
-=======
-		public Entry<GKey, GValue> lowerEntry(final GKey key) {
-			return this.getEntryOrNull(this.lowerIndex(key));
->>>>>>> 2e13a68d
-		}
-
-		/**
-		 * {@inheritDoc}
-		 */
-		@Override
-<<<<<<< HEAD
-		public boolean isEmpty() {
-			return this.size == 0;
-		}
-
-		/**
-		 * {@inheritDoc}
-		 */
-		@Override
-		public boolean containsKey(final Object key) {
-			return this.itemIndex(key) >= 0;
-		}
-
-		/**
-		 * {@inheritDoc}
-		 */
-		@Override
-		public V get(final Object key) {
-			final int index = this.itemIndex(key);
-			if(index < 0) return null;
-			return this.getValue(index);
-		}
-
-		/**
-		 * {@inheritDoc}
-		 */
-		@Override
-		public V put(final K key, final V value) {
-			int index = this.itemIndex(key);
-			if(index >= 0){
-				final V item = this.getValue(index);
-				this.setEntry(index, this.getKey(index), value);
-				return item;
-			}
-			index = -index - 1;
-			this.insertItems(index, 1);
-			this.setEntry(index, key, value);
-			return null;
-		}
-
-		/**
-		 * {@inheritDoc}
-		 */
-		@Override
-		public void putAll(final Map<? extends K, ? extends V> map) {
-			for(final Entry<? extends K, ? extends V> entry: map.entrySet()){
-				this.put(entry.getKey(), entry.getValue());
-			}
-		}
-
-		/**
-		 * {@inheritDoc}
-		 */
-		@Override
-		public V remove(final Object key) {
-			final int index = this.itemIndex(key);
-			if(index < 0) return null;
-			final V item = this.getValue(index);
-			this.removeItems(index, 1);
-			return item;
-		}
-
-		/**
-		 * {@inheritDoc}
-		 */
-		@Override
-		public int hashCode() {
-			return this.itemMap().hashCode();
-		}
-
-		/**
-		 * {@inheritDoc}
-		 */
-		@Override
-		public boolean equals(final Object object) {
-			if(object == this) return true;
-			if(!(object instanceof Map<?, ?>)) return false;
-			return this.itemMap().equals(object);
-		}
-
-		/**
-		 * {@inheritDoc}
-		 */
-		@Override
-		public String toString() {
-			return this.itemMap().toString();
-		}
-
-		/**
-		 * {@inheritDoc}
-		 */
-		@Override
-		public Set<Entry<K, V>> entrySet() {
-			return new AbstractSet<Entry<K, V>>() {
-
-				@Override
-				public int size() {
-					return CompactMap.this.size;
-				}
-
-				@Override
-				public Iterator<Entry<K, V>> iterator() {
-					return new CompactAscendingMapEntryIterator(0, CompactMap.this.size);
-				}
-
-			};
-=======
-		public GKey floorKey(final GKey key) {
-			return this.getKeyOrNull(this.floorIndex(key));
->>>>>>> 2e13a68d
-		}
-
-	}
-
-	/**
-	 * Diese Klasse implementiert eine abstrakte {@link CompactMap Compact-Map}, deren Werte in einem {@link Array Array}
-	 * verwaltet werden und ihren Schlüssel selbst referenzieren. Diese Implementation erlaubt deshalb {@code null} nicht
-	 * als Wert.
-	 * 
-	 * @see CompactItemMap#getKey(Object)
-	 * @see CompactItemMap#setKey(Object, Object)
-	 * @author [cc-by] 2012 Sebastian Rostock [http://creativecommons.org/licenses/by/3.0/de/]
-	 * @param <K> Typ der Schlüssel.
-	 * @param <V> Typ der Werte.
-	 */
-	public static abstract class CompactItemMap<K, V> extends CompactMap<K, V> {
-
-		/**
-		 * Dieser Konstrukteur initialisiert die {@link Map Map}.
-		 */
-		public CompactItemMap() {
-			super();
-		}
-
-		/**
-		 * Dieser Konstrukteur initialisiert die {@link Map Map} mit der gegebenen Kapazität.
-		 * 
-		 * @see CompactBase#allocate(int)
-		 * @param capacity Kapazität.
-		 */
-		public CompactItemMap(final int capacity) {
-			super(capacity);
-		}
-
-		/**
-		 * Dieser Konstrukteur initialisiert die {@link Map Map} mit den gegebenen Elementen.
-		 * 
-		 * @see Map#putAll(Map)
-		 * @param map Elemente.
-		 */
-		public CompactItemMap(final Map<? extends K, ? extends V> map) {
-			super(map);
-		}
-
-		/**
-		 * Diese Methode gibt den Schlüssel des gegebenen Werts zurück.
-		 * 
-		 * @param value Wert.
-		 * @return Schlüssel.
-		 */
-		protected abstract K getKey(final V value);
-
-		/**
-		 * Diese Methode setzt den Schlüssel des gegebenen Werts.
-		 * 
-		 * @param key Schlüssel.
-		 * @param value Wert.
-		 */
-		protected abstract void setKey(K key, final V value);
-
-		/**
-		 * {@inheritDoc}
-		 */
-		@Override
-<<<<<<< HEAD
-		protected final K getKey(final int index) {
-			return this.getKey(this.getValue(index));
-=======
-		public Entry<GKey, GValue> floorEntry(final GKey key) {
-			return this.getEntryOrNull(this.floorIndex(key));
->>>>>>> 2e13a68d
-		}
-
-		/**
-		 * {@inheritDoc}
-		 */
-		@SuppressWarnings ("unchecked")
-		@Override
-<<<<<<< HEAD
-		protected final V getValue(final int index) {
-			return (V)this.items[index];
-=======
-		public GKey ceilingKey(final GKey key) {
-			return this.getKeyOrNull(this.ceilingIndex(key));
->>>>>>> 2e13a68d
-		}
-
-		/**
-		 * {@inheritDoc}
-		 */
-		@Override
-<<<<<<< HEAD
-		protected final void setEntry(final int index, final K key, final V value) {
-			if(value == null) throw new NullPointerException();
-			this.items[index] = value;
-			this.setKey(key, value);
-=======
-		public Entry<GKey, GValue> ceilingEntry(final GKey key) {
-			return this.getEntryOrNull(this.ceilingIndex(key));
->>>>>>> 2e13a68d
-		}
-
-		/**
-		 * {@inheritDoc}
-		 */
-		@Override
-<<<<<<< HEAD
-		public V put(final K key, final V value) {
-			if(value == null) throw new NullPointerException();
-			return super.put(key, value);
-=======
-		public GKey higherKey(final GKey key) {
-			return this.getKeyOrNull(this.higherIndex(key));
->>>>>>> 2e13a68d
-		}
-
-		/**
-		 * {@inheritDoc}
-		 */
-		@Override
-<<<<<<< HEAD
-		public boolean containsValue(final Object value) {
-			if(value == null) return false;
-			for(int i = 0, size = this.size; i < size; i++){
-				if(value.equals(this.items[i])) return true;
-			}
-			return false;
-=======
-		public Entry<GKey, GValue> higherEntry(final GKey key) {
-			return this.getEntryOrNull(this.higherIndex(key));
->>>>>>> 2e13a68d
-		}
-
-	}
-
-	/**
-	 * Diese Klasse implementiert eine {@link Object#hashCode() Streuwert} basiertes {@link CompactItemMap
-	 * Compact-Item-Map}.
-	 * 
-	 * @see Object#hashCode()
-	 * @see Object#equals(Object)
-	 * @author [cc-by] 2012 Sebastian Rostock [http://creativecommons.org/licenses/by/3.0/de/]
-	 * @param <K> Typ der Schlüssel.
-	 * @param <V> Typ der Werte.
-	 */
-	public static abstract class CompactItemHashMap<K, V> extends CompactItemMap<K, V> {
-
-		/**
-		 * Dieser Konstrukteur initialisiert die {@link Map Map}.
-		 */
-<<<<<<< HEAD
-		public CompactItemHashMap() {
-			super();
-=======
-		@Override
-		public GKey lastKey() {
-			return this.getKeyOrException(this.lastIndex());
->>>>>>> 2e13a68d
-		}
-
-		/**
-		 * Dieser Konstrukteur initialisiert die {@link Map Map} mit der gegebenen Kapazität.
-		 * 
-		 * @see CompactBase#allocate(int)
-		 * @param capacity Kapazität.
-		 */
-<<<<<<< HEAD
-		public CompactItemHashMap(final int capacity) {
-			super(capacity);
-=======
-		@Override
-		public Entry<GKey, GValue> lastEntry() {
-			return this.getEntryOrException(this.lastIndex());
->>>>>>> 2e13a68d
-		}
-
-		/**
-		 * Dieser Konstrukteur initialisiert die {@link Map Map} mit den gegebenen Elementen.
-		 * 
-		 * @see Map#putAll(Map)
-		 * @param map Elemente.
-		 */
-<<<<<<< HEAD
-		public CompactItemHashMap(final Map<? extends K, ? extends V> map) {
-			super(map);
-=======
-		@Override
-		public Entry<GKey, GValue> pollFirstEntry() {
-			return this.poll(this.firstIndex());
->>>>>>> 2e13a68d
-		}
-
-		/**
-		 * {@inheritDoc}
-		 */
-		@Override
-<<<<<<< HEAD
-		protected int itemIndex(final Object key) {
-			if(key == null) return this.equalsIndex(null, 0);
-			return this.equalsIndex(key, key.hashCode());
-		}
-
-=======
-		public Entry<GKey, GValue> pollLastEntry() {
-			return this.poll(this.lastIndex());
-		}
-
-		/**
-		 * {@inheritDoc}
-		 */
-		@Override
-		public boolean containsValue(final Object value) {
-			return this.values().contains(value);
-		}
-
-		/**
-		 * {@inheritDoc}
-		 */
-		@Override
-		public NavigableMap<GKey, GValue> descendingMap() {
-			return new CompactDescendingSubMap<GKey, GValue>(this, CompactSubData.OPEN, true, CompactSubData.OPEN, true);
-		}
-
-		/**
-		 * {@inheritDoc}
-		 */
-		@Override
-		public NavigableSet<GKey> navigableKeySet() {
-			return new CompactNavigableKeySet<GKey, CompactNavigableMap<GKey, ?>>(this) {
-
-				@Override
-				public Iterator<GKey> iterator() {
-					return new CompactMapKeyAscendingIterator<GKey>(this.data, this.data.firstIndex(), this.data.lastIndex() + 1);
-				}
-
-			};
-		}
-
->>>>>>> 2e13a68d
-		/**
-		 * {@inheritDoc}
-		 */
-		@SuppressWarnings ("unchecked")
-		@Override
-<<<<<<< HEAD
-		protected boolean equals(final Object key, final int hash, final Object item) {
-			if(key == null) return this.getKey((V)item) == null;
-			return key.equals(this.getKey((V)item));
-=======
-		public NavigableSet<GKey> descendingKeySet() {
-			return this.descendingMap().navigableKeySet();
->>>>>>> 2e13a68d
-		}
-
-		/**
-		 * {@inheritDoc}
-		 */
-		@SuppressWarnings ("unchecked")
-		@Override
-<<<<<<< HEAD
-		protected int compare(final Object key, final int hash, final Object item) {
-			final Object value = this.getKey((V)item);
-			if(value == null) return hash;
-			return Integer.compare(hash, value.hashCode());
-=======
-		public SortedMap<GKey, GValue> subMap(final GKey fromKey, final GKey toKey) {
-			return this.subMap(fromKey, true, toKey, false);
->>>>>>> 2e13a68d
-		}
-
-	}
-
-	/**
-	 * Diese Klasse implementiert eine abstrakte {@link Map Map}, deren Schlüssel und Werte in je einem {@link Array
-	 * Array} verwaltet werden.
-	 * 
-	 * @author [cc-by] 2012 Sebastian Rostock [http://creativecommons.org/licenses/by/3.0/de/]
-	 * @param <K> Typ der Schlüssel.
-	 * @param <V> Typ der Werte.
-	 */
-	public static abstract class CompactEntryMap<K, V> extends CompactMap<K, V> {
-
-		/**
-		 * Dieses Feld speichert die Werte.
-		 */
-<<<<<<< HEAD
-		protected Object[] values = CompactBase.ITEMS;
-
-		/**
-		 * Dieser Konstrukteur initialisiert die {@link Map Map}.
-		 */
-		public CompactEntryMap() {
-			super();
-=======
-		@Override
-		public NavigableMap<GKey, GValue> subMap(final GKey fromKey, final boolean fromInclusive, final GKey toKey,
-			final boolean toInclusive) {
-			return new CompactAscendingSubMap<GKey, GValue>(this, fromKey, fromInclusive, toKey, toInclusive);
->>>>>>> 2e13a68d
-		}
-
-		/**
-		 * Dieser Konstrukteur initialisiert die {@link Map Map} mit der gegebenen Kapazität.
-		 * 
-		 * @see CompactBase#allocate(int)
-		 * @param capacity Kapazität.
-		 */
-<<<<<<< HEAD
-		public CompactEntryMap(final int capacity) {
-			super(capacity);
-		}
-
-		/**
-		 * Dieser Konstrukteur initialisiert die {@link Map Map} mit den gegebenen Elementen.
-		 * 
-		 * @see Map#putAll(Map)
-		 * @param map Elemente.
-		 */
-		public CompactEntryMap(final Map<? extends K, ? extends V> map) {
-			super(map);
-=======
-		@Override
-		public SortedMap<GKey, GValue> headMap(final GKey toKey) {
-			return this.headMap(toKey, false);
->>>>>>> 2e13a68d
-		}
-
-		/**
-		 * {@inheritDoc}
-		 */
-		@Override
-		public NavigableMap<GKey, GValue> headMap(final GKey toKey, final boolean inclusive) {
-			return new CompactAscendingSubMap<GKey, GValue>(this, CompactSubData.OPEN, true, toKey, inclusive);
-		}
-
-		/**
-		 * {@inheritDoc}
-		 */
-		@Override
-		public SortedMap<GKey, GValue> tailMap(final GKey fromKey) {
-			return this.tailMap(fromKey, true);
-		}
-
-		/**
-		 * {@inheritDoc}
-		 */
-		@Override
-<<<<<<< HEAD
-		protected void setEntry(final int index, final K key, final V value) {
-			this.items[index] = key;
-			this.values[index] = value;
-		}
-
-=======
-		public NavigableMap<GKey, GValue> tailMap(final GKey fromKey, final boolean inclusive) {
-			return new CompactAscendingSubMap<GKey, GValue>(this, fromKey, inclusive, CompactSubData.OPEN, true);
-		}
-
-	}
-
-	/**
-	 * Diese Klasse implementiert eine abstrakte {@link CompactNavigableMap Compact-Navigable-Map}, deren Daten in einem
-	 * {@link Array Array} verwaltet werden und ihren Schlüssel selbst referenzieren. Diese Implementation erlaubt deshalb
-	 * {@code null} nicht als Wert.
-	 * 
-	 * @see CompactMap#getKey(Object)
-	 * @see CompactMap#setKey(Object, Object)
-	 * @author [cc-by] 2012 Sebastian Rostock [http://creativecommons.org/licenses/by/3.0/de/]
-	 * @param <GKey> Typ der Schlüssel.
-	 * @param <GValue> Typ der Werte.
-	 */
-	public static abstract class CompactNavigableItemMap<GKey, GValue> extends CompactNavigableMap<GKey, GValue> {
-
-		/**
-		 * Dieser Konstrukteur initialisiert die {@link Map Map} mit dem gegebenen {@link Comparator Comparator}.
-		 * 
-		 * @param comparator {@link Comparator Comparator}.
-		 * @throws NullPointerException Wenn der gegebene {@link Comparator Comparator} {@code null} ist.
-		 */
-		public CompactNavigableItemMap(final Comparator<? super GKey> comparator) throws NullPointerException {
-			super(comparator);
-		}
-
-		/**
-		 * Dieser Konstrukteur initialisiert die {@link Map Map} mit der gegebenen Kapazität und dem gegebenen
-		 * {@link Comparator Comparator}.
-		 * 
-		 * @see CompactData#allocate(int)
-		 * @param capacity Kapazität.
-		 * @param comparator {@link Comparator Comparator}.
-		 * @throws NullPointerException Wenn der gegebene {@link Comparator Comparator} {@code null} ist.
-		 */
-		public CompactNavigableItemMap(final int capacity, final Comparator<? super GKey> comparator)
-			throws NullPointerException {
-			super(capacity, comparator);
-		}
-
-		/**
-		 * Dieser Konstrukteur initialisiert die {@link Map Map} mit den gegebenen Elementen und dem gegebenen
-		 * {@link Comparator Comparator}.
-		 * 
-		 * @see CompactData#allocate(int)
-		 * @see Map#putAll(Map)
-		 * @param map Elemente.
-		 * @param comparator {@link Comparator Comparator}.
-		 * @throws NullPointerException Wenn der gegebene {@link Comparator Comparator} {@code null} ist.
-		 */
-		public CompactNavigableItemMap(final Map<? extends GKey, ? extends GValue> map,
-			final Comparator<? super GKey> comparator) throws NullPointerException {
-			super(map, comparator);
-		}
-
-		/**
-		 * {@inheritDoc}
-		 */
-		@Override
-		protected final GKey getKey(final int index) {
-			return this.getKey(this.getValue(index));
-		}
-
->>>>>>> 2e13a68d
-		/**
-		 * {@inheritDoc}
-		 */
-		@SuppressWarnings ("unchecked")
-		@Override
-<<<<<<< HEAD
-		protected void insertItems(final int index, final int count) throws IllegalArgumentException {
-			final int size = this.size;
-			super.insertItems(index, count);
-			this.values = CompactBase.insertItems(this.values, size, this.items.length, index, count);
-=======
-		protected final GValue getValue(final int index) {
-			return (GValue)this.items[index];
->>>>>>> 2e13a68d
-		}
-
-		/**
-		 * {@inheritDoc}
-		 */
-		@Override
-<<<<<<< HEAD
-		protected void removeItems(final int index, final int count) throws IllegalArgumentException {
-			final int size = this.size;
-			super.removeItems(index, count);
-			this.values = CompactBase.removeItems(this.values, size, this.items.length, index, count);
-=======
-		protected final void setEntry(final int index, final GKey key, final GValue value) {
-			if(value == null) throw new NullPointerException();
-			this.items[index] = value;
-			this.setKey(key, value);
->>>>>>> 2e13a68d
-		}
-
-		/**
-		 * {@inheritDoc}
-		 */
-		@Override
-<<<<<<< HEAD
-		protected void allocateItems(final int count) {
-			super.allocateItems(count);
-			this.values = CompactBase.resizeItems(this.values, this.size, this.items.length);
-=======
-		protected int compare(final Object key, final int hash, final Object item) {
-			return this.comparator.compare((GKey)key, this.getKey((GValue)item));
->>>>>>> 2e13a68d
-		}
-
-		/**
-		 * {@inheritDoc}
-		 */
-		@Override
-<<<<<<< HEAD
-		protected void compactItems() {
-			super.compactItems();
-			this.values = CompactBase.resizeItems(this.values, this.size, this.items.length);
-=======
-		public GValue put(final GKey key, final GValue value) {
-			if(value == null) throw new NullPointerException();
-			return super.put(key, value);
->>>>>>> 2e13a68d
-		}
-
-		/**
-		 * {@inheritDoc}
-		 */
-		@Override
-		public boolean containsValue(final Object value) {
-<<<<<<< HEAD
-			if(value == null){
-				for(int i = 0, size = this.size; i < size; i++){
-					if(this.values[i] == null) return true;
-				}
-			}else{
-				for(int i = 0, size = this.size; i < size; i++){
-					if(value.equals(this.values[i])) return true;
-				}
-			}
-			return false;
-		}
-
-	}
-
-	/**
-	 * Diese Klasse implementiert eine {@link Object#hashCode() Streuwert} basiertes {@link CompactEntryMap
-	 * Compact-Entry-Map}.
-	 * 
-	 * @see Object#hashCode()
-	 * @see Object#equals(Object)
-	 * @author [cc-by] 2012 Sebastian Rostock [http://creativecommons.org/licenses/by/3.0/de/]
-	 * @param <K> Typ der Schlüssel.
-	 * @param <V> Typ der Werte.
-	 */
-	public static class CompactEntryHashMap<K, V> extends CompactEntryMap<K, V> {
-
-		/**
-		 * Dieser Konstrukteur initialisiert die {@link Map Map}.
-		 */
-		public CompactEntryHashMap() {
-			super();
-		}
-
-		/**
-		 * Dieser Konstrukteur initialisiert die {@link Map Map} mit der gegebenen Kapazität.
-		 * 
-		 * @see CompactBase#allocate(int)
-		 * @param capacity Kapazität.
-		 */
-		public CompactEntryHashMap(final int capacity) {
-			super(capacity);
-		}
-
-		/**
-		 * Dieser Konstrukteur initialisiert die {@link Map Map} mit den gegebenen Elementen.
-		 * 
-		 * @see Map#putAll(Map)
-		 * @param map Elemente.
-		 */
-		public CompactEntryHashMap(final Map<? extends K, ? extends V> map) {
-			super(map);
-=======
-			if(value == null) return false;
-			return CompactData.containsItem(this.items, this.size, value);
-		}
-
-	}
-
-	/**
-	 * Diese Klasse implementiert eine abstrakte {@link CompactNavigableMap Compact-Navigable-Map}, deren Schlüssel und
-	 * Werte in je einem {@link Array Array} verwaltet werden. Der Speicherverbrauch einer
-	 * {@link CompactNavigableEntryMap Compact-Navigable-Entry-Map} liegt bei ca. {@code 28%} des Speicherverbrauchs eines
-	 * {@link TreeMap Tree-Map}.
-	 * <p>
-	 * Eine {@link TreeMap TreeMap} ist immer schneller als eine {@link CompactNavigableEntryMap}.
-	 * <p>
-	 * Die Rechenzeiten beim Hinzufügen und Entfernen von Elementen sind von der Anzahl der Elemente abhängig und erhöhen
-	 * sich bei einer Verdoppelung dieser Anzahl im Mittel auf ca. {@code 160%} der Rechenzeit, die eine {@link TreeMap
-	 * Tree-Map} dazu benötigen würde. Bei der erhöhung der Anzahl der Elemente auf das {@code 32}-fache ({@code 5}
-	 * Verdopplungen) steigt die Rechenzeit beim Hinzufügen und Entfernen von Elementen in einer
-	 * {@link CompactNavigableEntryMap Compact-Navigable-Entry-Map} auf ca. {@code 1050%} der Rechenzeit, die eine
-	 * {@link TreeMap Tree-Map} hierfür benötigen würde.
-	 * <p>
-	 * Für das Finden von Elementen und das Iterieren über die Elemente benötigt beide {@link Map Maps} in etwa die
-	 * gleichen Rechenzeiten, unabhängig von der Anzahl der Elemente.
-	 * 
-	 * @see CompactMap#getKey(Object)
-	 * @see CompactMap#setKey(Object, Object)
-	 * @author [cc-by] 2012 Sebastian Rostock [http://creativecommons.org/licenses/by/3.0/de/]
-	 * @param <GKey> Typ der Schlüssel.
-	 * @param <GValue> Typ der Werte.
-	 */
-	public static class CompactNavigableEntryMap<GKey, GValue> extends CompactNavigableMap<GKey, GValue> {
-
-		/**
-		 * Dieses Feld speichert die Werte.
-		 */
-		protected Object[] values = CompactData.ITEMS;
-
-		/**
-		 * Dieser Konstrukteur initialisiert die {@link Map Map} mit dem gegebenen {@link Comparator Comparator}.
-		 * 
-		 * @param comparator {@link Comparator Comparator}.
-		 * @throws NullPointerException Wenn der gegebene {@link Comparator Comparator} {@code null} ist.
-		 */
-		public CompactNavigableEntryMap(final Comparator<? super GKey> comparator) throws NullPointerException {
-			super(comparator);
-		}
-
-		/**
-		 * Dieser Konstrukteur initialisiert die {@link Map Map} mit der gegebenen Kapazität und dem gegebenen
-		 * {@link Comparator Comparator}.
-		 * 
-		 * @see CompactData#allocate(int)
-		 * @param capacity Kapazität.
-		 * @param comparator {@link Comparator Comparator}.
-		 * @throws NullPointerException Wenn der gegebene {@link Comparator Comparator} {@code null} ist.
-		 */
-		public CompactNavigableEntryMap(final int capacity, final Comparator<? super GKey> comparator)
-			throws NullPointerException {
-			super(capacity, comparator);
->>>>>>> 2e13a68d
-		}
-
-		/**
-		 * Dieser Konstrukteur initialisiert die {@link Map Map} mit den gegebenen Elementen und dem gegebenen
-		 * {@link Comparator Comparator}.
-		 * 
-		 * @see CompactData#allocate(int)
-		 * @see Map#putAll(Map)
-		 * @param map Elemente.
-		 * @param comparator {@link Comparator Comparator}.
-		 * @throws NullPointerException Wenn der gegebene {@link Comparator Comparator} {@code null} ist.
-		 */
-<<<<<<< HEAD
-		@Override
-		protected int itemIndex(final Object key) {
-			if(key == null) return this.equalsIndex(null, 0);
-			return this.equalsIndex(key, key.hashCode());
-=======
-		public CompactNavigableEntryMap(final Map<? extends GKey, ? extends GValue> map,
-			final Comparator<? super GKey> comparator) throws NullPointerException {
-			super(map, comparator);
->>>>>>> 2e13a68d
-		}
-
-		/**
-		 * {@inheritDoc}
-		 */
-		@Override
-<<<<<<< HEAD
-		protected boolean equals(final Object key, final int hash, final Object item) {
-			if(key == null) return item == null;
-			return key.equals(item);
-=======
-		protected final GKey getKey(final GValue value) {
-			throw new UnsupportedOperationException();
->>>>>>> 2e13a68d
-		}
-
-		/**
-		 * {@inheritDoc}
-		 */
-		@Override
-<<<<<<< HEAD
-		protected int compare(final Object key, final int hash, final Object item) {
-			if(item == null) return hash;
-			return Integer.compare(hash, item.hashCode());
-		}
-
-	}
-
-	static abstract class CompactSortedMap<K, V> extends CompactMap<K, V> implements SortedMap<K, V> {
-	
-		/**
-		 * Dieses Feld speichert den {@link Comparator Comparator}.
-		 */
-		protected final Comparator<? super K> comparator;
-	
-		public CompactSortedMap(final Comparator<? super K> comparator) {
-			super();
-			this.comparator = comparator;
-		}
-	
-		/**
-		 * {@inheritDoc}
-		 */
-		@Override
-		protected int itemIndex(final Object key) {
-			return this.compareIndex(key, 0);
-		}
-	
-=======
-		protected final void setKey(final GKey key, final GValue value) {
-			throw new UnsupportedOperationException();
-		}
-
-		/**
-		 * {@inheritDoc}
-		 */
-		@SuppressWarnings ("unchecked")
-		@Override
-		protected GKey getKey(final int index) {
-			return (GKey)this.items[index];
-		}
-
-		/**
-		 * {@inheritDoc}
-		 */
-		@SuppressWarnings ("unchecked")
-		@Override
-		protected GValue getValue(final int index) {
-			return (GValue)this.values[index];
-		}
-
->>>>>>> 2e13a68d
-		/**
-		 * {@inheritDoc}
-		 */
-		@Override
-<<<<<<< HEAD
-		protected boolean equals(final Object key, final int hash, final Object item) {
-			return false;
-		}
-	
-		@Override
-		public Comparator<? super K> comparator() {
-			return null;
-		}
-	
-		@Override
-		public K firstKey() {
-			if(this.size == 0) throw new NoSuchElementException();
-			return this.getKey(0);
-=======
-		protected void setEntry(final int index, final GKey key, final GValue value) {
-			this.items[index] = key;
-			this.values[index] = value;
-		}
-
-		/**
-		 * {@inheritDoc}
-		 */
-		@SuppressWarnings ("unchecked")
-		@Override
-		protected int compare(final Object key, final int hash, final Object item) {
-			return this.comparator.compare((GKey)key, (GKey)item);
-		}
-
-		/**
-		 * {@inheritDoc}
-		 */
-		@Override
-		protected void insertItems(final int index, final int count) throws IllegalArgumentException {
-			final int size = this.size;
-			super.insertItems(index, count);
-			this.values = CompactData.insertItems(this.values, size, this.items.length, index, count);
->>>>>>> 2e13a68d
-		}
-	
-		@Override
-<<<<<<< HEAD
-		public K lastKey() {
-			final int size = this.size;
-			if(size == 0) throw new NoSuchElementException();
-			return this.getKey(size - 1);
-		}
-	
-		@Override
-		public SortedMap<K, V> subMap(final K fromKey, final K toKey) {
-			return null;
-		}
-	
-		@Override
-		public SortedMap<K, V> headMap(final K toKey) {
-			return null;
-		}
-	
-		@Override
-		public SortedMap<K, V> tailMap(final K fromKey) {
-			return null;
-=======
-		protected void removeItems(final int index, final int count) throws IllegalArgumentException {
-			final int size = this.size;
-			super.removeItems(index, count);
-			this.values = CompactData.removeItems(this.values, size, this.items.length, index, count);
-		}
-
-		/**
-		 * {@inheritDoc}
-		 */
-		@Override
-		protected void allocateItems(final int count) {
-			super.allocateItems(count);
-			this.values = CompactData.resizeItems(this.values, this.size, this.items.length);
-		}
-
-		/**
-		 * {@inheritDoc}
-		 */
-		@Override
-		protected void compactItems() {
-			super.compactItems();
-			this.values = CompactData.resizeItems(this.values, this.size, this.items.length);
-		}
-
-		/**
-		 * {@inheritDoc}
-		 */
-		@Override
-		public boolean containsValue(final Object value) {
-			return CompactData.containsItem(this.values, this.size, value);
->>>>>>> 2e13a68d
-		}
-	
-	}
-
-}
+package bee.creative.util;
+
+import java.lang.reflect.Array;
+import java.util.AbstractCollection;
+import java.util.AbstractMap;
+import java.util.AbstractMap.SimpleEntry;
+import java.util.AbstractSet;
+import java.util.Arrays;
+import java.util.Collection;
+import java.util.Collections;
+import java.util.Comparator;
+import java.util.HashMap;
+import java.util.HashSet;
+import java.util.Iterator;
+import java.util.Map;
+import java.util.NavigableMap;
+import java.util.NavigableSet;
+import java.util.NoSuchElementException;
+import java.util.Set;
+import java.util.SortedMap;
+import java.util.SortedSet;
+import java.util.TreeMap;
+import java.util.TreeSet;
+
+/**
+ * Diese Klasse implementiert Hilfsklassen zur Verwaltung von Elemente in {@link Set Sets}, {@link NavigableSet
+ * Navigable-Sets}, {@link Map Maps} und {@link NavigableMap Navigable-Maps} mit minimalem Speicherverbrauch.
+ * 
+ * @author Sebastian Rostock 2012.
+ */
+public final class Compact {
+
+	/**
+	 * Diese Klasse implementiert eine abstrakte Sammlung von Elementen, die in einem sortierten {@link Array Array}
+	 * verwaltet werden.
+	 * 
+	 * @author [cc-by] 2012 Sebastian Rostock [http://creativecommons.org/licenses/by/3.0/de/]
+	 */
+	public static abstract class CompactData {
+
+		/**
+		 * Diese Klasse implementiert ein abstraktes Objekt mit {@link CompactData Compact-Data}.
+		 * 
+		 * @author [cc-by] 2012 Sebastian Rostock [http://creativecommons.org/licenses/by/3.0/de/]
+		 * @param <GData> Typ des {@link CompactData Compact-Datas}.
+		 */
+		protected static abstract class CompactLink<GData extends CompactData> {
+
+			/**
+			 * Dieses Feld speichert das {@link CompactData Compact-Data}.
+			 */
+			protected final GData data;
+
+			/**
+			 * Dieser Konstrukteur initialisiert das {@link CompactData Compact-Data}.
+			 * 
+			 * @param data {@link CompactData Compact-Data}.
+			 */
+			public CompactLink(final GData data) {
+				if(data == null) throw new NullPointerException("Data is null");
+				this.data = data;
+			}
+
+		}
+
+		/**
+		 * Diese Klasse implementiert einen abstrakten {@link CompactData Compact-Data}-{@link Iterator Iterator}.
+		 * 
+		 * @author [cc-by] 2012 Sebastian Rostock [http://creativecommons.org/licenses/by/3.0/de/]
+		 * @param <GItem> Typ der Elemente.
+		 * @param <GData> Typ des {@link CompactData Compact-Datas}.
+		 */
+		protected static abstract class CompactIterator<GItem, GData extends CompactData> extends CompactLink<GData>
+			implements Iterator<GItem> {
+
+			/**
+			 * Dieses Feld speichert den Index des ersten Elements (inklusiv).
+			 */
+			protected int from;
+
+			/**
+			 * Dieses Feld speichert den Index des aktuellen Elements.
+			 */
+			protected int item;
+
+			/**
+			 * Dieses Feld speichert den Index des letztem Elements (exklusiv).
+			 */
+			protected int last;
+
+			/**
+			 * Dieser Konstrukteur initialisiert {@link CompactData Compact-Data} und Indizes.
+			 * 
+			 * @param data {@link CompactData Compact-Data}.
+			 * @param from Index des ersten Elements (inklusiv).
+			 * @param last Index des letzten Elements (exklusiv).
+			 */
+			public CompactIterator(final GData data, final int from, final int last) {
+				super(data);
+				this.from = from;
+				this.item = -1;
+				this.last = last;
+			}
+
+			/**
+			 * Diese Methode gibt das {@code index}-te Element zurück.
+			 * 
+			 * @param index Index.
+			 * @return {@code index}-tes Element.
+			 */
+			protected abstract GItem next(int index);
+
+			/**
+			 * {@inheritDoc}
+			 */
+			@Override
+			public boolean hasNext() {
+				return this.from < this.last;
+			}
+
+			/**
+			 * {@inheritDoc}
+			 */
+			@Override
+			public void remove() {
+				final int item = this.item;
+				if(item < 0) throw new IllegalStateException();
+				this.data.removeItems(item, 1);
+				this.item = -1;
+			}
+
+		}
+
+		/**
+		 * Diese Klasse implementiert einen abstrakten aufsteigenden {@link CompactData Compact-Data}-{@link Iterator
+		 * Iterator}.
+		 * 
+		 * @author [cc-by] 2012 Sebastian Rostock [http://creativecommons.org/licenses/by/3.0/de/]
+		 * @param <GItem> Typ der Elemente.
+		 * @param <GData> Typ des {@link CompactData Compact-Datas}.
+		 */
+		protected static abstract class CompactAscendingIterator<GItem, GData extends CompactData> extends
+			CompactIterator<GItem, GData> {
+
+			/**
+			 * Dieser Konstrukteur initialisiert {@link CompactData Compact-Data} und Indizes.
+			 * 
+			 * @param data {@link CompactData Compact-Data}.
+			 * @param from Index des ersten Elements (inklusiv).
+			 * @param last Index des letzten Elements (exklusiv).
+			 */
+			public CompactAscendingIterator(final GData data, final int from, final int last) {
+				super(data, from - 1, last - 1);
+			}
+
+			/**
+			 * {@inheritDoc}
+			 */
+			@Override
+			public GItem next() {
+				return this.next(this.item = (this.from = this.from + 1));
+			}
+
+			/**
+			 * {@inheritDoc}
+			 */
+			@Override
+			public void remove() {
+				super.remove();
+				this.from--;
+				this.last--;
+			}
+
+		}
+
+		/**
+		 * Diese Klasse implementiert einen abstrakten absteigenden {@link CompactData Compact-Data}-{@link Iterator
+		 * Iterator}.
+		 * 
+		 * @author [cc-by] 2012 Sebastian Rostock [http://creativecommons.org/licenses/by/3.0/de/]
+		 * @param <GItem> Typ der Elemente.
+		 * @param <GData> Typ des {@link CompactData Compact-Datas}.
+		 */
+		protected static abstract class CompactDescendingIterator<GItem, GData extends CompactData> extends
+			CompactIterator<GItem, GData> {
+
+			/**
+			 * Dieser Konstrukteur initialisiert {@link CompactData Compact-Data} und Indizes.
+			 * 
+			 * @param array {@link CompactData Compact-Data}.
+			 * @param from Index des ersten Elements (inklusiv).
+			 * @param last Index des letzten Elements (exklusiv).
+			 */
+			public CompactDescendingIterator(final GData array, final int from, final int last) {
+				super(array, from, last);
+			}
+
+			/**
+			 * {@inheritDoc}
+			 */
+			@Override
+			public GItem next() {
+				return this.next(this.item = (this.last = this.last - 1));
+			}
+
+		}
+
+		/**
+		 * Diese Klasse implementiert eine abstrakte Teilmenge eines {@link CompactData Compact-Datas}.
+		 * 
+		 * @author [cc-by] 2012 Sebastian Rostock [http://creativecommons.org/licenses/by/3.0/de/]
+		 * @param <GData> Typ des {@link CompactData Compact-Datas}.
+		 */
+		protected static abstract class CompactSubData<GData extends CompactData> extends CompactLink<GData> {
+
+			/**
+			 * Dieses Feld speichert das Objekt zur offenen Begrenzung sortierter Teilmenge.
+			 */
+			protected static final Object OPEN = new Object();
+
+			/**
+			 * Dieses Feld speichert das erste Element oder {@link CompactSubData#OPEN}.
+			 */
+			protected final Object fromItem;
+
+			/**
+			 * Dieses Feld speichert {@code true}, wenn das erste Element inklusiv ist.
+			 */
+			protected final boolean fromInclusive;
+
+			/**
+			 * Dieses Feld speichert das letzte Element oder {@link CompactSubData#OPEN}.
+			 */
+			protected final Object lastItem;
+
+			/**
+			 * Dieses Feld speichert {@code true}, wenn das letzte Element inklusiv ist.
+			 */
+			protected final boolean lastInclusive;
+
+			/**
+			 * Dieser Konstrukteur initialisiert das {@link CompactData Compact-Data} und die Grenzen und deren Inklusion.
+			 * 
+			 * @param data {@link CompactData Compact-Data}.
+			 * @param fromItem erstes Element oder {@link CompactSubData#OPEN}.
+			 * @param fromInclusive Inklusivität des ersten Elements.
+			 * @param lastItem letztes Element oder {@link CompactSubData#OPEN}.
+			 * @param lastInclusive Inklusivität des letzten Elements.
+			 * @throws IllegalArgumentException Wenn das gegebene erste Element größer als das gegebene letzte Element ist.
+			 */
+			public CompactSubData(final GData data, final Object fromItem, final boolean fromInclusive,
+				final Object lastItem, final boolean lastInclusive) throws IllegalArgumentException {
+				super(data);
+				if(fromItem != CompactSubData.OPEN){
+					if(lastItem != CompactSubData.OPEN){
+						if(data.compare(fromItem, 0, lastItem) > 0) throw new IllegalArgumentException("FromItem > FastItem");
+					}else{
+						data.compare(fromItem, 0, fromItem);
+					}
+				}else if(lastItem != CompactSubData.OPEN){
+					data.compare(lastItem, 0, lastItem);
+				}
+				this.fromItem = fromItem;
+				this.fromInclusive = fromInclusive;
+				this.lastItem = lastItem;
+				this.lastInclusive = lastInclusive;
+			}
+
+			/**
+			 * Diese Methode gibt nur dann {@code true} zurück, wenn der gegebene Index zu groß ist oder der Index gültig und
+			 * das {@code index}-te Element zu klein sind.
+			 * 
+			 * @see CompactSubData#isTooLow(Object)
+			 * @param index Index.
+			 * @return {@code true}, wenn der gegebene Index zu groß bzw. das {@code index}-te Element zu klein ist.
+			 */
+			protected final boolean isTooLow(final int index) {
+				final GData array = this.data;
+				return (index >= array.size) || ((index >= 0) && this.isTooLow(array.items[index]));
+			}
+
+			/**
+			 * Diese Methode gibt nur dann {@code true} zurück, wenn das gegebene Element zu klein ist. Wenn das erste Element
+			 * gleich {@link CompactSubData#OPEN} ist, kann das gegebene Element nie zu klein sein. Anderenfalls gilt es als
+			 * zu klein, wenn es entweder kleiner als das erste Element ist oder wenn das erste Element exklusiv ist und das
+			 * gegebene Element gleich dem ersten Element ist.
+			 * 
+			 * @see CompactData#compare(Object, int, Object)
+			 * @see CompactSubData#fromItem
+			 * @see CompactSubData#fromInclusive
+			 * @param key Element.
+			 * @return {@code true}, wenn das gegebene Element zu klein ist.
+			 */
+			protected final boolean isTooLow(final Object key) {
+				final Object fromItem = this.fromItem;
+				if(fromItem == CompactSubData.OPEN) return false;
+				final int comp = this.data.compare(key, 0, fromItem);
+				return ((comp < 0) || ((comp == 0) && !this.fromInclusive));
+			}
+
+			/**
+			 * Diese Methode gibt nur dann {@code true} zurück, wenn der gegebene Index zu groß ist oder der Index gültig und
+			 * das {@code index}-te Element zu groß sind.
+			 * 
+			 * @see CompactSubData#isTooHigh(Object)
+			 * @param index Index.
+			 * @return {@code true}, wenn der gegebene Index bzw. das {@code index}-te Element zu groß ist.
+			 */
+			protected final boolean isTooHigh(final int index) {
+				final GData array = this.data;
+				return (index >= array.size) || ((index >= 0) && this.isTooHigh(array.items[index]));
+			}
+
+			/**
+			 * Diese Methode gibt nur dann {@code true} zurück, wenn das gegebene Element zu groß ist. Wenn das letzte Element
+			 * gleich {@link CompactSubData#OPEN} ist, kann das gegebene Element nie zu groß sein. Anderenfalls gilt es als zu
+			 * groß, wenn es entweder größer als das letzte Element ist oder wenn das letzte Element exklusiv ist und das
+			 * gegebene Element gleich dem letzten Element ist.
+			 * 
+			 * @see CompactData#compare(Object, int, Object)
+			 * @see CompactSubData#lastItem
+			 * @see CompactSubData#lastInclusive
+			 * @param key Element.
+			 * @return {@code true}, wenn das gegebene Element zu groß ist.
+			 */
+			protected final boolean isTooHigh(final Object key) {
+				final Object lastItem = this.lastItem;
+				if(lastItem == CompactSubData.OPEN) return false;
+				final int comp = this.data.compare(key, 0, lastItem);
+				return ((comp > 0) || ((comp == 0) && !this.lastInclusive));
+			}
+
+			/**
+			 * Diese Methode gibt nur dann {@code true} zurück, wenn das gegebene Element im gültigen Bereich liegt. Die
+			 * Inklusitivität des ersten bzw. letzten Elements wird beachtet.
+			 * 
+			 * @see CompactSubData#isTooLow(int)
+			 * @see CompactSubData#isTooHigh(Object)
+			 * @param key Element.
+			 * @return {@code true}, wenn das gegebene Element im gültigen Bereich liegt.
+			 */
+			protected final boolean isInRange(final Object key) {
+				return !this.isTooLow(key) && !this.isTooHigh(key);
+			}
+
+			/**
+			 * Diese Methode gibt nur dann {@code true} zurück, wenn das gegebene Element im gültigen Bereich (oder auf dessen
+			 * Grenzen) liegt.
+			 * 
+			 * @see CompactSubData#isInRange(Object)
+			 * @see CompactSubData#isInClosedRange(Object)
+			 * @param key Element.
+			 * @param inclusive {@code true}, wenn die Inklusitivität des ersten bzw. letzten Elements beachtet werden soll.
+			 * @return {@code true}, wenn das gegebene Element im gültigen Bereich (oder auf dessen Grenzen) liegt.
+			 */
+			protected final boolean isInRange(final Object key, final boolean inclusive) {
+				return (inclusive ? this.isInRange(key) : this.isInClosedRange(key));
+			}
+
+			/**
+			 * Diese Methode gibt nur dann {@code true} zurück, wenn das gegebene Element im gültigen Bereich oder auf dessen
+			 * Grenzen liegt. Die Inklusitivität des ersten bzw. letzten Elements ignoriert.
+			 * 
+			 * @see CompactData#compare(Object, int, Object)
+			 * @param key Element.
+			 * @return {@code true}, wenn das gegebene Element im gültigen Bereich oder auf dessen Grenzen liegt.
+			 */
+			protected final boolean isInClosedRange(final Object key) {
+				final GData array = this.data;
+				final Object fromItem = this.fromItem, lastItem = this.lastItem;
+				return ((fromItem == CompactSubData.OPEN) || (array.compare(key, 0, fromItem) >= 0))
+					&& ((lastItem == CompactSubData.OPEN) || (array.compare(key, 0, lastItem) <= 0));
+			}
+
+			/**
+			 * Diese Methode gibt den Index des ersten Elements zurück.
+			 * 
+			 * @return Index des ersten Elements.
+			 */
+			protected final int firstIndex() {
+				final GData array = this.data;
+				final Object fromItem = this.fromItem;
+				if(fromItem == CompactSubData.OPEN) return array.firstIndex();
+				if(this.fromInclusive) return array.ceilingIndex(fromItem);
+				return array.higherIndex(fromItem);
+			}
+
+			/**
+			 * Diese Methode gibt den Index des letzten Elements zurück.
+			 * 
+			 * @return Index des letzten Elements.
+			 */
+			protected final int lastIndex() {
+				final GData array = this.data;
+				final Object lastItem = this.lastItem;
+				if(lastItem == CompactSubData.OPEN) return array.lastIndex();
+				if(this.lastInclusive) return array.floorIndex(lastItem);
+				return array.lowerIndex(lastItem);
+			}
+
+			/**
+			 * Diese Methode gibt den Index des kleinsten Elements oder <code>(-(<i>Einfügeposition</i>) - 1)</code> zurück.
+			 * 
+			 * @see NavigableSet#first()
+			 * @return Index oder <code>(-(<i>Einfügeposition</i>) - 1)</code>.
+			 */
+			protected final int lowestIndex() {
+				final int index = this.firstIndex();
+				if(this.isTooHigh(index)) return -index - 1;
+				return index;
+			}
+
+			/**
+			 * Diese Methode gibt den Index des größten Elements oder <code>(-(<i>Einfügeposition</i>) - 1)</code> zurück.
+			 * 
+			 * @see NavigableSet#last()
+			 * @return Index oder <code>(-(<i>Einfügeposition</i>) - 1)</code>.
+			 */
+			protected final int highestIndex() {
+				final int index = this.lastIndex();
+				if(this.isTooLow(index)) return -index - 1;
+				return index;
+			}
+
+			/**
+			 * Diese Methode gibt den Index des größten Elements zurück, dass kleiner dem gegebenen ist. Wenn kein solches
+			 * Element existiert wird <code>(-(<i>Einfügeposition</i>) - 1)</code> zurück gegeben.
+			 * 
+			 * @see NavigableSet#lower(Object)
+			 * @param item Element.
+			 * @return Index des größten Elements, dass kleiner dem gegebenen ist, oder
+			 *         <code>(-(<i>Einfügeposition</i>) - 1)</code>.
+			 */
+			protected final int lowerIndex(final Object item) {
+				if(this.isTooHigh(item)) return this.highestIndex();
+				final int index = this.data.lowerIndex(item);
+				if(this.isTooLow(index)) return -index - 1;
+				return index;
+			}
+
+			/**
+			 * Diese Methode gibt den Index des größten Elements zurück, dass kleiner oder gleich dem gegebenen ist. Wenn kein
+			 * solches Element existiert wird <code>(-(<i>Einfügeposition</i>) - 1)</code> zurück gegeben.
+			 * 
+			 * @see NavigableSet#floor(Object)
+			 * @param item Element.
+			 * @return Index des größten Elements, dass kleiner oder gleich dem gegebenen ist, oder
+			 *         <code>(-(<i>Einfügeposition</i>) - 1)</code>.
+			 */
+			protected final int floorIndex(final Object item) {
+				if(this.isTooHigh(item)) return this.highestIndex();
+				final int index = this.data.floorIndex(item);
+				if(this.isTooLow(index)) return -index - 1;
+				return index;
+			}
+
+			/**
+			 * Diese Methode gibt den Index des größten Elements zurück, dass größer oder gleich dem gegebenen ist. Wenn kein
+			 * solches Element existiert wird <code>(-(<i>Einfügeposition</i>) - 1)</code> zurück gegeben.
+			 * 
+			 * @see NavigableSet#ceiling(Object)
+			 * @param item Element.
+			 * @return Index des größten Elements, dass größer oder gleich dem gegebenen ist, oder
+			 *         <code>(-(<i>Einfügeposition</i>) - 1)</code>.
+			 */
+			protected final int ceilingIndex(final Object item) {
+				if(this.isTooLow(item)) return this.lowestIndex();
+				final int index = this.data.ceilingIndex(item);
+				if(this.isTooHigh(index)) return -index - 1;
+				return index;
+			}
+
+			/**
+			 * Diese Methode gibt den Index des größten Elements zurück, dass größer dem gegebenen ist. Wenn kein solches
+			 * Element existiert wird <code>(-(<i>Einfügeposition</i>) - 1)</code> zurück gegeben.
+			 * 
+			 * @see NavigableSet#higher(Object)
+			 * @param item Element.
+			 * @return Index des größten Elements, dass größer dem gegebenen ist, oder
+			 *         <code>(-(<i>Einfügeposition</i>) - 1)</code>.
+			 */
+			protected final int higherIndex(final Object item) {
+				if(this.isTooLow(item)) return this.lowestIndex();
+				final int index = this.data.higherIndex(item);
+				if(this.isTooHigh(index)) return -index - 1;
+				return index;
+			}
+
+			/**
+			 * Diese Methode leert die Teilmenge.
+			 */
+			protected final void clearItems() {
+				final int fromIndex = this.firstIndex(), lastIndex = this.lastIndex();
+				if(fromIndex > lastIndex) return;
+				this.data.removeItems(fromIndex, (lastIndex - fromIndex) + 1);
+			}
+
+			/**
+			 * Diese Methode gibt die Anzahl der Elemente in der Teilmenge zurück.
+			 * 
+			 * @return Anzahl.
+			 */
+			protected final int countItems() {
+				return (this.lastIndex() - this.firstIndex()) + 1;
+			}
+
+		}
+
+		/**
+		 * Dieses Feld speichert das leere {@link Array Array} der Elemente.
+		 */
+		protected static final Object[] ITEMS = new Object[0];
+
+		/**
+		 * Diese Methode setzt die Länge des gegebenen {@link Array Array} mit der gegebenen Belegung auf die gegebene Länge
+		 * und gibt es zurück. Wenn die gegebene Länge {@code 0} ist, wird {@link CompactData#ITEMS} zurück gegeben. Wenn
+		 * die Länge des gegebenen {@link Array Arrays} von der gegebenen Länge abweicht, werden ein neues {@link Array
+		 * Array} mit der gegebenen Länge erzeugt, die im gegebenen {@link Array Array} belegten Einträge in das neue
+		 * {@link Array Array} kopiert und das neue {@link Array Array} zurück gegeben.
+		 * 
+		 * @param items {@link Array Array}.
+		 * @param size Anzahl der belegten Elemente.
+		 * @param length Länge bzw. Kapazität.
+		 * @return {@link Array Array} der gegebenen Länge.
+		 * @throws NullPointerException Wenn des gegebenen {@link Array Array} {@code null} ist.
+		 * @throws IllegalArgumentException Wenn die gegebene Belegung bzw. die gegebene Länge ungültig ist.
+		 */
+		public static Object[] resizeItems(final Object[] items, final int size, final int length)
+			throws NullPointerException, IllegalArgumentException {
+			if(items == null) throw new NullPointerException("Items is null");
+			if(length < size) throw new IllegalArgumentException("Length < Size");
+			if(length == items.length) return items;
+			if(length == 0) return CompactData.ITEMS;
+			final Object[] objects = new Object[length];
+			System.arraycopy(items, 0, objects, 0, size);
+			return objects;
+		}
+
+		/**
+		 * Diese Methode fügt in das gegebenen {@link Array Array} mit der gegebenen Belegung an der gegebenen Position die
+		 * gegebene Anzahl an Elementen ein, setzt die Länge des {@link Array Array} auf die gegebene Länge und gibt es
+		 * zurück. Wenn die Länge des gegebenen {@link Array Arrays} von der gegebenen Länge abweicht, werden ein neues
+		 * {@link Array Array} mit der gegebenen Länge erzeugt, die im gegebenen {@link Array Array} belegten Einträge in
+		 * das neue {@link Array Array} kopiert und das neue {@link Array Array} zurück gegeben.
+		 * 
+		 * @param items {@link Array Array}.
+		 * @param size Anzahl der belegten Elemente.
+		 * @param length Länge bzw. Kapazität.
+		 * @param index Index bzw. Position.
+		 * @param count Anzahl.
+		 * @return {@link Array Array} der gegebenen Länge.
+		 * @throws NullPointerException Wenn des gegebenen {@link Array Array} {@code null} ist.
+		 * @throws IllegalArgumentException Wenn die gegebene Belegung, die gegebene Länge, der gegebene Index bzw. die
+		 *         gegebene Anzah ungültig ist.
+		 */
+		public static Object[] insertItems(final Object[] items, final int size, final int length, final int index,
+			final int count) throws NullPointerException, IllegalArgumentException {
+			if(items == null) throw new NullPointerException("Items is null");
+			if(length < size) throw new IllegalArgumentException("Length < Size");
+			if((index < 0) || (index > size)) throw new IllegalArgumentException("Index out of range: " + index);
+			if(count < 0) throw new IllegalArgumentException("Count out of range: " + count);
+			if(count == 0) return items;
+			if(length != items.length){
+				final Object[] objects = new Object[length];
+				System.arraycopy(items, 0, objects, 0, index);
+				System.arraycopy(items, index, objects, index + count, size - index);
+				return objects;
+			}else{
+				System.arraycopy(items, index, items, index + count, size - index);
+			}
+			return items;
+		}
+
+		/**
+		 * Diese Methode entferntim gegebenen {@link Array Array} mit der gegebenen Belegung an der gegebenen Position die
+		 * gegebene Anzahl an Elementen, setzt die Länge des {@link Array Array} auf die gegebene Länge und gibt es zurück.
+		 * Wenn die gegebene Länge {@code 0} ist, wird {@link CompactData#ITEMS} zurück gegeben. Wenn die Länge des
+		 * gegebenen {@link Array Arrays} von der gegebenen Länge abweicht, werden ein neues {@link Array Array} mit der
+		 * gegebenen Länge erzeugt, die im gegebenen {@link Array Array} belegten Einträge in das neue {@link Array Array}
+		 * kopiert und das neue {@link Array Array} zurück gegeben.
+		 * 
+		 * @param items {@link Array Array}.
+		 * @param size Anzahl der belegten Elemente.
+		 * @param length Länge bzw. Kapazität.
+		 * @return {@link Array Array} der gegebenen Länge.
+		 * @param index Index bzw. Position.
+		 * @param count Anzahl.
+		 * @throws NullPointerException Wenn des gegebenen {@link Array Array} {@code null} ist.
+		 * @throws IllegalArgumentException Wenn die gegebene Belegung, die gegebene Länge, der gegebene Index bzw. die
+		 *         gegebene Anzah ungültig ist.
+		 */
+		public static Object[] removeItems(final Object[] items, final int size, final int length, final int index,
+			final int count) throws NullPointerException, IllegalArgumentException {
+			if(items == null) throw new NullPointerException("Items is null");
+			if(length < size) throw new IllegalArgumentException("Length < Size");
+			if((index < 0) || (index > size)) throw new IllegalArgumentException("Index out of range: " + index);
+			if((count < 0) || (count > size)) throw new IllegalArgumentException("Count out of range: " + count);
+			if(count == 0) return items;
+			if(length != items.length){
+				if(length != 0){
+					final Object[] objects = new Object[length];
+					System.arraycopy(items, 0, objects, 0, index);
+					System.arraycopy(items, index + count, objects, index, size - count - index);
+					return objects;
+				}else return CompactData.ITEMS;
+			}else{
+				System.arraycopy(items, index + count, items, index, size - count - index);
+				Arrays.fill(items, size - count, size, null);
+			}
+			return items;
+		}
+
+		/**
+		 * Diese Methode gibt nur dann {@code true} zurück, wenn das gegebene Element in der Belegung des gegebenen
+		 * {@link Array Arrays} enthalten ist.
+		 * 
+		 * @see Object#equals(Object)
+		 * @param items {@link Array Array}.
+		 * @param size Anzahl der belegten Elemente.
+		 * @param value Element.
+		 * @return {@code true}, wenn das gegebene Element in der Belegung enthalten ist.
+		 * @throws NullPointerException Wenn des gegebenen {@link Array Array} {@code null} ist.
+		 */
+		public static boolean containsItem(final Object[] items, final int size, final Object value)
+			throws NullPointerException {
+			if(items == null) throw new NullPointerException("Items is null");
+			if(value == null){
+				for(int i = 0; i < size; i++){
+					if(items[i] == null) return true;
+				}
+			}else{
+				for(int i = 0; i < size; i++){
+					if(value.equals(items[i])) return true;
+				}
+			}
+			return false;
+		}
+
+		/**
+		 * Dieses Feld speichert die Anzahl der Elemente.
+		 */
+		protected int size;
+
+		/**
+		 * Dieses Feld speichert die Elemente.
+		 */
+		protected Object[] items = CompactData.ITEMS;
+
+		/**
+		 * Diese Methode gibt den Index des ersten Elements zurück. Dieser Index kann den Wert {@code size} annehmen.
+		 * 
+		 * @see NavigableSet#first()
+		 * @return Index des ersten Elements.
+		 */
+		protected final int firstIndex() {
+			return 0;
+		}
+
+		/**
+		 * Diese Methode gibt den Index des größten Elements zurück, dass kleiner dem gegebenen ist. Dieser Index kann die
+		 * Werte {@code -1} und {@code size} annehmen.
+		 * 
+		 * @see NavigableSet#lower(Object)
+		 * @param item Element.
+		 * @return Index des größten Elements, dass kleiner dem gegebenen ist.
+		 */
+		protected final int lowerIndex(final Object item) {
+			final int index = this.itemIndex(item);
+			if(index < 0) return -index - 2;
+			return index - 1;
+		}
+
+		/**
+		 * Diese Methode gibt den Index des größten Elements zurück, dass kleiner oder gleich dem gegebene ist. Dieser Index
+		 * kann die Werte {@code -1} und {@code size} annehmen.
+		 * 
+		 * @see NavigableSet#floor(Object)
+		 * @param item Element.
+		 * @return Index des größten Elements, dass kleiner oder gleich dem gegebenen ist.
+		 */
+		protected final int floorIndex(final Object item) {
+			final int index = this.itemIndex(item);
+			if(index < 0) return -index - 2;
+			return index;
+		}
+
+		/**
+		 * Diese Methode gibt den Index des kleinsten Elements zurück, dass größer oder gleich dem gegebene ist. Dieser
+		 * Index kann den Wert {@code size} annehmen.
+		 * 
+		 * @see NavigableSet#ceiling(Object)
+		 * @param item Element.
+		 * @return Index des kleinsten Elements, dass größer oder gleich dem gegebenen ist.
+		 */
+		protected final int ceilingIndex(final Object item) {
+			final int index = this.itemIndex(item);
+			if(index < 0) return -index - 1;
+			return index;
+		}
+
+		/**
+		 * Diese Methode gibt den Index des kleinsten Elements zurück, dass größer dem gegebene ist. Dieser Index kann den
+		 * Wert {@code size} annehmen.
+		 * 
+		 * @see NavigableSet#higher(Object)
+		 * @param item Element.
+		 * @return Index des kleinsten Elements, dass größer dem gegebenen ist.
+		 */
+		protected final int higherIndex(final Object item) {
+			final int index = this.itemIndex(item);
+			if(index < 0) return -index - 1;
+			return index + 1;
+		}
+
+		/**
+		 * Diese Methode gibt den Index des letzten Elements zurück. Dieser Index kann deb Wert {@code -1} annehmen.
+		 * 
+		 * @see NavigableSet#last()
+		 * @return Index des letzten Elements.
+		 */
+		protected final int lastIndex() {
+			return this.size - 1;
+		}
+
+		/**
+		 * Diese Methode sucht nach dem gegebenen Objekt und gibt dessen Index oder
+		 * <code>(-(<i>Einfügeposition</i>) - 1)</code> zurück. Die <i>Einfügeposition</i> ist der Index, bei dem der
+		 * Eintrag eingefügt werden müsste.
+		 * 
+		 * @see CompactData#equalsIndex(Object, int)
+		 * @see CompactData#compareIndex(Object, int)
+		 * @param item Objekt.
+		 * @return Index oder <code>(-(<i>Einfügeposition</i>) - 1)</code>.
+		 */
+		protected abstract int itemIndex(final Object item);
+
+		/**
+		 * Diese Methode gibt nur dann {@code true} zurück, wenn der gegebene Schlüssel {@link Object#equals(Object)
+		 * äquivalent} dem Schlüssel des gegebenen Elements ist.
+		 * 
+		 * @see Object#hashCode()
+		 * @see Object#equals(Object)
+		 * @param key Schlüssel.
+		 * @param hash {@link Object#hashCode() Streuwert} des Schlüssels oder {@code 0}.
+		 * @param item Element.
+		 * @return {@link Object#equals(Object) Äquivalenz} der Schlüssel.
+		 */
+		protected abstract boolean equals(Object key, int hash, Object item);
+
+		/**
+		 * Diese Methode sucht zuerst binär und danach linear nach einem Eintrag, dessen Schlüssel gleich dem gegebenen
+		 * Schlüssel ist und gibt den Index dieses Elements oder <code>(-(<i>Einfügeposition</i>) - 1)</code> zurück. Die
+		 * <i>Einfügeposition</i> ist der Index, bei dem der Eintrag eingefügt werden müsste. Ein Element {@code element}
+		 * ist dann zum gegebenen Schlüssel gleich, wenn
+		 * {@code (compare(key, hash, element) == 0) && equals(key, hash, element)}.
+		 * 
+		 * @see CompactData#equals(Object, int, Object)
+		 * @see CompactData#compare(Object, int, Object)
+		 * @see CompactData#compareIndex(Object, int)
+		 * @param key Schlüssel.
+		 * @param hash {@link Object#hashCode() Streuwert} des Schlüssels.
+		 * @return Index des Eintrags oder <code>(-(<i>Einfügeposition</i>) - 1)</code>.
+		 */
+		protected final int equalsIndex(final Object key, final int hash) {
+			Object item;
+			final int index = this.compareIndex(key, hash);
+			if(index < 0) return index;
+			final Object[] items = this.items;
+			if(this.equals(key, hash, items[index])) return index;
+			for(int next = index + 1, last = this.size; (next < last) && (this.compare(key, hash, item = items[next]) == 0); next++){
+				if(this.equals(key, hash, item)) return next;
+			}
+			for(int next = index - 1; (0 <= next) && (this.compare(key, hash, item = items[next]) == 0); next--){
+				if(this.equals(key, hash, item)) return next;
+			}
+			return -(index + 1);
+		}
+
+		/**
+		 * Diese Methode gibt eine Zahl kleiner, gleich oder größer als {@code 0} zurück, wenn der gegebene Schlüssel
+		 * kleiner, gleich bzw. größer als der Schlüssel des gegebenen Elements ist. Die Berechnung kann auf den Schlüsseln
+		 * selbst oder ihren {@link Object#hashCode() Streuwerten} beruhen.
+		 * 
+		 * @see Comparator#compare(Object, Object)
+		 * @param key Schlüssel.
+		 * @param hash {@link Object#hashCode() Streuwert} des Schlüssels.
+		 * @param item Element.
+		 * @return {@link Comparator#compare(Object, Object) Vergleichswert} der der Schlüssel.
+		 */
+		protected abstract int compare(Object key, int hash, Object item);
+
+		/**
+		 * Diese Methode sucht benär nach einem Eintrag, dessen Schlüssel gleich dem gegebenen Schlüssel ist und gibt dessen
+		 * Index oder <code>(-(<i>Einfügeposition</i>) - 1)</code> zurück. Die <i>Einfügeposition</i> ist der Index, bei dem
+		 * der Eintrag eingefügt werden müsste.
+		 * 
+		 * @see CompactData#compare(Object, int, Object)
+		 * @param key Schlüssel.
+		 * @param hash {@link Object#hashCode() Streuwert} des Schlüssels.
+		 * @return Index des Eintrags oder <code>(-(<i>Einfügeposition</i>) - 1)</code>.
+		 */
+		protected final int compareIndex(final Object key, final int hash) {
+			int from = 0, last = this.size;
+			final Object[] items = this.items;
+			while(from < last){
+				final int next = (from + last) >>> 1;
+				final int comp = this.compare(key, hash, items[next]);
+				if(comp < 0){
+					last = next;
+				}else if(comp > 0){
+					from = next + 1;
+				}else return next;
+			}
+			return -(from + 1);
+		}
+
+		/**
+		 * Diese Methode fügt die gegebene Anzahl an Einträgen ab dem gegebenen Index in das {@link Array Array} ein.
+		 * 
+		 * @see CompactData#validInsertLength(int)
+		 * @param index Index.
+		 * @param count Anzahl.
+		 * @throws IllegalArgumentException Wenn der gegebene Index bzw. die gegebene Anzahl ungültig sind.
+		 */
+		protected void insertItems(final int index, final int count) throws IllegalArgumentException {
+			final int oldSize = this.size, newSize = oldSize + count;
+			this.items = CompactData.insertItems(this.items, oldSize, this.validInsertLength(newSize), index, count);
+			this.size = newSize;
+		}
+
+		/**
+		 * Diese Methode entfernt die gegebene Anzahl an Einträgen ab dem gegebenen Index aus dem {@link Array Array} mit
+		 * der gegebenen Länge der Belegung.
+		 * 
+		 * @see CompactData#validRemoveLength(int)
+		 * @param index Index.
+		 * @param count Anzahl.
+		 * @throws IllegalArgumentException Wenn der gegebene Index bzw. die gegebene Anzahl ungültig sind.
+		 */
+		protected void removeItems(final int index, final int count) throws IllegalArgumentException {
+			final int oldSize = this.size, newSize = oldSize - count;
+			this.items = CompactData.removeItems(this.items, oldSize, this.validRemoveLength(newSize), index, count);
+			this.size = newSize;
+		}
+
+		/**
+		 * Diese Methode vergrößert die Kapazität des {@link Array Arrays}, sodass dieses die gegebene Anzahl an Elementen
+		 * verwalten kann.
+		 * 
+		 * @see CompactData#validAllocateLength(int)
+		 * @param count Anzahl.
+		 */
+		protected void allocateItems(final int count) {
+			this.items = CompactData.resizeItems(this.items, this.size, this.validAllocateLength(count));
+		}
+
+		/**
+		 * Diese Methode verkleinert die Kapazität des {@link Array Arrays} auf das Minimum für seine Belegung.
+		 * 
+		 * @see CompactData#validCompactLength()
+		 */
+		protected void compactItems() {
+			this.items = CompactData.resizeItems(this.items, this.size, this.validCompactLength());
+		}
+
+		/**
+		 * Diese Methode gibt die neue Länge für das {@link Array Array} zurück, um darin die gegebene Anzahl an Elementen
+		 * verwalten zu können.
+		 * 
+		 * @param count Anzahl.
+		 * @return Länge.
+		 */
+		protected int validLength(final int count) {
+			final int oldLength = this.items.length;
+			if(oldLength >= count) return oldLength;
+			final int newLength = oldLength + (oldLength >> 1);
+			if(newLength >= count) return newLength;
+			return count;
+		}
+
+		/**
+		 * Diese Methode gibt die neue Länge für das {@link Array Array} zurück, um darin die gegebene Anzahl an Elementen
+		 * verwalten zu können. Sie wird beim Einfügen von Elementen aufgerufen.
+		 * 
+		 * @see CompactData#validLength(int)
+		 * @see CompactData#insertItems(int, int)
+		 * @param count Anzahl.
+		 * @return Länge.
+		 */
+		protected int validInsertLength(final int count) {
+			return this.validLength(count);
+		}
+
+		/**
+		 * Diese Methode gibt die neue Länge für das {@link Array Array} zurück, um darin die gegebene Anzahl an Elementen
+		 * verwalten zu können. Sie wird beim Entfernen von Elementen aufgerufen.
+		 * 
+		 * @see CompactData#removeItems(int, int)
+		 * @param count Anzahl.
+		 * @return Länge.
+		 */
+		protected int validRemoveLength(final int count) {
+			return this.items.length;
+		}
+
+		/**
+		 * Diese Methode gibt die neue Länge für das {@link Array Array} zurück, um darin alle vorhandenen Elemente
+		 * (Belegung) verwalten zu können. Sie wird beim Kompaktieren aufgerufen.
+		 * 
+		 * @see CompactData#size
+		 * @see CompactData#compactItems()
+		 * @return Länge.
+		 */
+		protected int validCompactLength() {
+			return this.size;
+		}
+
+		/**
+		 * Diese Methode gibt die neue Länge für das {@link Array Array} zurück, um darin die gegebene Anzahl an Elementen
+		 * verwalten zu können. Sie wird beim Reservieren von Elementen aufgerufen.
+		 * 
+		 * @see CompactData#validLength(int)
+		 * @see CompactData#allocateItems(int)
+		 * @param count Anzahl.
+		 * @return Länge.
+		 */
+		protected int validAllocateLength(final int count) {
+			return this.validLength(count);
+		}
+
+		/**
+		 * Diese Methode vergrößert die Kapazität, sodass dieses die gegebene Anzahl an Elementen verwalten kann.
+		 * 
+		 * @param count Anzahl.
+		 */
+		public void allocate(final int count) {
+			this.allocateItems(count);
+		}
+
+		/**
+		 * Diese Methode verkleinert die Kapazität auf das Minimum.
+		 */
+		public void compact() {
+			this.compactItems();
+		}
+
+	}
+
+	/**
+	 * Diese Klasse implementiert ein abstraktes {@link Set Set}, dessen Daten in einem {@link Array Array} verwaltet
+	 * werden.
+	 * 
+	 * @author [cc-by] 2012 Sebastian Rostock [http://creativecommons.org/licenses/by/3.0/de/]
+	 * @param <GItem> Typ der Elemente.
+	 */
+	public static abstract class CompactSet<GItem> extends CompactData implements Set<GItem> {
+
+		/**
+		 * Diese Klasse implementiert den aufsteigenden {@link Iterator Iterator} für {@link CompactSet Compact-Sets}.
+		 * 
+		 * @author [cc-by] 2012 Sebastian Rostock [http://creativecommons.org/licenses/by/3.0/de/]
+		 * @param <GItem> Typ der Elemente.
+		 */
+		protected static final class CompactSetAscendingIterator<GItem> extends
+			CompactAscendingIterator<GItem, CompactSet<GItem>> {
+
+			/**
+			 * Dieser Konstrukteur initialisiert {@link CompactSet Compact-Set} und Indizes.
+			 * 
+			 * @param set {@link CompactSet Compact-Set}.
+			 * @param from Index des ersten Elements (inklusiv).
+			 * @param last Index des letzten Elements (exklusiv).
+			 */
+			public CompactSetAscendingIterator(final CompactSet<GItem> set, final int from, final int last) {
+				super(set, from, last);
+			}
+
+			/**
+			 * {@inheritDoc}
+			 */
+			@Override
+			protected GItem next(final int index) {
+				return this.data.getItem(index);
+			}
+
+		}
+
+		/**
+		 * Diese Klasse implementiert den absteigenden {@link Iterator Iterator} für {@link CompactSet Compact-Sets}.
+		 * 
+		 * @author [cc-by] 2012 Sebastian Rostock [http://creativecommons.org/licenses/by/3.0/de/]
+		 * @param <GItem> Typ der Elemente.
+		 */
+		protected static final class CompactSetDescendingIterator<GItem> extends
+			CompactDescendingIterator<GItem, CompactSet<GItem>> {
+
+			/**
+			 * Dieser Konstrukteur initialisiert {@link CompactSet Compact-Set} und Indizes.
+			 * 
+			 * @param set {@link CompactSet Compact-Set}.
+			 * @param from Index des ersten Elements (inklusiv).
+			 * @param last Index des letzten Elements (exklusiv).
+			 */
+			public CompactSetDescendingIterator(final CompactSet<GItem> set, final int from, final int last) {
+				super(set, from, last);
+			}
+
+			/**
+			 * {@inheritDoc}
+			 */
+			@Override
+			protected GItem next(final int index) {
+				return this.data.getItem(index);
+			}
+
+		}
+
+		/**
+		 * Dieser Konstrukteur initialisiert das {@link Set Set}.
+		 */
+		public CompactSet() {
+		}
+
+		/**
+		 * Dieser Konstrukteur initialisiert das {@link Set Set} mit der gegebenen Kapazität.
+		 * 
+		 * @see CompactData#allocate(int)
+		 * @param capacity Kapazität.
+		 */
+		public CompactSet(final int capacity) {
+			this.allocate(capacity);
+		}
+
+		/**
+		 * Dieser Konstrukteur initialisiert das {@link Set Set} mit den gegebenen Elementen.
+		 * 
+		 * @see Set#addAll(Collection)
+		 * @see CompactData#allocate(int)
+		 * @param collection Elemente.
+		 * @throws NullPointerException Wenn die gegebene {@link Collection Collection} {@code null} ist.
+		 */
+		public CompactSet(final Collection<? extends GItem> collection) {
+			if(collection == null) throw new NullPointerException("Collection is null");
+			this.allocate(collection.size());
+			this.addAll(collection);
+		}
+
+		/**
+		 * Diese Methode implementiert {@link Set#addAll(Collection)}.
+		 * 
+		 * @see Set#addAll(Collection)
+		 * @param <GItem> Typ der Elemente.
+		 * @param set {@link Set Set}.
+		 * @param collection {@link Collection Collection}.
+		 * @return {@code true} bei Veränderungen.
+		 */
+		public static <GItem> boolean addAll(final Set<GItem> set, final Collection<? extends GItem> collection) {
+			boolean modified = false;
+			for(final GItem item: collection)
+				if(set.add(item)){
+					modified = true;
+				}
+			return modified;
+		}
+
+		/**
+		 * Diese Methode implementiert {@link Set#retainAll(Collection)}.
+		 * 
+		 * @see Set#retainAll(Collection)
+		 * @param <GItem> Typ der Elemente.
+		 * @param set {@link Set Set}.
+		 * @param collection {@link Collection Collection}.
+		 * @return {@code true} bei Veränderungen.
+		 */
+		public static <GItem> boolean retainAll(final Set<GItem> set, final Collection<?> collection) {
+			boolean modified = false;
+			for(final Iterator<?> iterator = set.iterator(); iterator.hasNext();){
+				if(!collection.contains(iterator.next())){
+					iterator.remove();
+					modified = true;
+				}
+			}
+			return modified;
+		}
+
+		/**
+		 * Diese Methode implementiert {@link Set#removeAll(Collection)}.
+		 * 
+		 * @see Set#removeAll(Collection)
+		 * @param <GItem> Typ der Elemente.
+		 * @param set {@link Set Set}.
+		 * @param collection {@link Collection Collection}.
+		 * @return {@code true} bei Veränderungen.
+		 */
+		public static <GItem> boolean removeAll(final Set<GItem> set, final Collection<?> collection) {
+			boolean modified = false;
+			for(final Iterator<?> iterator = set.iterator(); iterator.hasNext();){
+				if(collection.contains(iterator.next())){
+					iterator.remove();
+					modified = true;
+				}
+			}
+			return modified;
+		}
+
+		/**
+		 * Diese Methode implementiert {@link Set#containsAll(Collection)}.
+		 * 
+		 * @see Set#containsAll(Collection)
+		 * @param <GItem> Typ der Elemente.
+		 * @param set {@link Set Set}.
+		 * @param collection {@link Collection Collection}.
+		 * @return {@code true} bei Vollständigkeit.
+		 */
+		public static <GItem> boolean containsAll(final Set<GItem> set, final Collection<?> collection) {
+			for(final Object item: collection)
+				if(!set.contains(item)) return false;
+			return true;
+		}
+
+		/**
+		 * Diese Methode gibt das {@code index}-te Element zurück.
+		 * 
+		 * @param index Index.
+		 * @return {@code index}-tes Element.
+		 */
+		@SuppressWarnings ("unchecked")
+		protected final GItem getItem(final int index) {
+			return (GItem)this.items[index];
+		}
+
+		/**
+		 * Diese Methode setzt das {@code index}-te Element.
+		 * 
+		 * @param index Index.
+		 * @param item Element.
+		 */
+		protected final void setItem(final int index, final GItem item) {
+			this.items[index] = item;
+		}
+
+		/**
+		 * Diese Methode gibt ein neues {@link Set Set} zurück, das aus dem {@link Iterator Iterator} erzeugt wird.
+		 * 
+		 * @see AbstractSet
+		 * @return {@link Set Set}.
+		 */
+		protected final Set<GItem> getItemSet() {
+			return new AbstractSet<GItem>() {
+
+				@Override
+				public Iterator<GItem> iterator() {
+					return CompactSet.this.iterator();
+				}
+
+				@Override
+				public int size() {
+					return CompactSet.this.size();
+				}
+
+			};
+		}
+
+		/**
+		 * {@inheritDoc}
+		 */
+		@Override
+		public int size() {
+			return this.size;
+		}
+
+		/**
+		 * {@inheritDoc}
+		 */
+		@Override
+		public void clear() {
+			this.removeItems(0, this.size);
+		}
+
+		/**
+		 * {@inheritDoc}
+		 */
+		@Override
+		public Iterator<GItem> iterator() {
+			return new CompactSetAscendingIterator<GItem>(this, 0, this.size);
+		}
+
+		/**
+		 * {@inheritDoc}
+		 */
+		@Override
+		public boolean isEmpty() {
+			return this.size == 0;
+		}
+
+		/**
+		 * {@inheritDoc}
+		 */
+		@Override
+		public boolean add(final GItem item) {
+			int index = this.itemIndex(item);
+			if(index >= 0) return false;
+			index = -index - 1;
+			this.insertItems(index, 1);
+			this.setItem(index, item);
+			return true;
+		}
+
+		/**
+		 * {@inheritDoc}
+		 */
+		@Override
+		public boolean remove(final Object item) {
+			final int index = this.itemIndex(item);
+			if(index < 0) return false;
+			this.removeItems(index, 1);
+			return true;
+		}
+
+		/**
+		 * {@inheritDoc}
+		 */
+		@Override
+		public boolean contains(final Object key) {
+			return this.itemIndex(key) >= 0;
+		}
+
+		/**
+		 * {@inheritDoc}
+		 */
+		@Override
+		public boolean addAll(final Collection<? extends GItem> collection) {
+			return CompactSet.addAll(this, collection);
+		}
+
+		/**
+		 * {@inheritDoc}
+		 */
+		@Override
+		public boolean retainAll(final Collection<?> collection) {
+			return CompactSet.retainAll(this, collection);
+		}
+
+		/**
+		 * {@inheritDoc}
+		 */
+		@Override
+		public boolean removeAll(final Collection<?> collection) {
+			return CompactSet.removeAll(this, collection);
+		}
+
+		/**
+		 * {@inheritDoc}
+		 */
+		@Override
+		public boolean containsAll(final Collection<?> collection) {
+			return CompactSet.containsAll(this, collection);
+		}
+
+		/**
+		 * {@inheritDoc}
+		 */
+		@Override
+		public Object[] toArray() {
+			return this.getItemSet().toArray();
+		}
+
+		/**
+		 * {@inheritDoc}
+		 */
+		@Override
+		public <T> T[] toArray(final T[] a) {
+			return this.getItemSet().toArray(a);
+		}
+
+		/**
+		 * {@inheritDoc}
+		 */
+		@Override
+		public int hashCode() {
+			return this.getItemSet().hashCode();
+		}
+
+		/**
+		 * {@inheritDoc}
+		 */
+		@Override
+		public boolean equals(final Object object) {
+			if(object == this) return true;
+			if(!(object instanceof Set<?>)) return false;
+			return this.getItemSet().equals(object);
+		}
+
+		/**
+		 * {@inheritDoc}
+		 */
+		@Override
+		public String toString() {
+			return this.getItemSet().toString();
+		}
+
+	}
+
+	/**
+	 * Diese Klasse implementiert ein {@link Object#hashCode() Streuwert} basiertes {@link CompactSet Compact-Set}.
+	 * <p>
+	 * Der Speicherverbrauch eines {@link CompactHashSet Compact-Hash-Sets} liegt bei ca. {@code 13%} des
+	 * Speicherverbrauchs eines {@link HashSet Hash-Sets}. Die Rechenzeiten beim Hinzufügen und Entfernen von Elementen
+	 * sind von der Anzahl der Elemente abhängig und erhöhen sich bei einer Verdoppelung dieser Anzahl im Mittel auf ca.
+	 * {@code 245%} der Rechenzeit, die ein {@link HashSet Hash-Set} dazu benötigen würde. Bei einer Anzahl von ca.
+	 * {@code 100} Elementen benötigen Beide {@link Set Sets} dafür in etwa die gleichen Rechenzeiten. Bei weniger
+	 * Elementen ist das {@link CompactHashSet Compact-Hash-Set} schneller, bei mehr Elementen ist das {@link HashSet
+	 * Hash-Set} schneller. Für das Finden von Elementen und das Iterieren über die Elemente benötigt das
+	 * {@link CompactHashSet Compact-Hash-Set} im Mittel nur noch {@code 75%} der Rechenzeit des {@link HashSet Hash-Sets}
+	 * , unabhängig von der Anzahl der Elemente.
+	 * <p>
+	 * Bei der erhöhung der Anzahl der Elemente auf das {@code 32}-fache ({@code 5} Verdopplungen) steigt die Rechenzeit
+	 * beim Hinzufügen und Entfernen von Elementen in einem {@link CompactHashSet Compact-Hash-Set} auf {@code 8827%} der
+	 * Rechenzeit, die ein {@link HashSet Hash-Set} hierfür benötigen würde.
+	 * 
+	 * @see Object#hashCode()
+	 * @see Object#equals(Object)
+	 * @author [cc-by] 2012 Sebastian Rostock [http://creativecommons.org/licenses/by/3.0/de/]
+	 * @param <GItem> Typ der Elemente.
+	 */
+	public static class CompactHashSet<GItem> extends CompactSet<GItem> {
+
+		/**
+		 * Dieser Konstrukteur initialisiert das {@link Set Set}.
+		 */
+		public CompactHashSet() {
+			super();
+		}
+
+		/**
+		 * Dieser Konstrukteur initialisiert das {@link Set Set} mit der gegebenen Kapazität.
+		 * 
+		 * @see CompactData#allocate(int)
+		 * @param capacity Kapazität.
+		 */
+		public CompactHashSet(final int capacity) {
+			super(capacity);
+		}
+
+		/**
+		 * Dieser Konstrukteur initialisiert das {@link Set Set} mit den gegebenen Elementen.
+		 * 
+		 * @see CompactData#allocate(int)
+		 * @see Set#addAll(Collection)
+		 * @param collection Elemente.
+		 */
+		public CompactHashSet(final Collection<? extends GItem> collection) {
+			super(collection);
+		}
+
+		/**
+		 * {@inheritDoc}
+		 */
+		@Override
+		protected int itemIndex(final Object key) {
+			if(key == null) return this.equalsIndex(null, 0);
+			return this.equalsIndex(key, key.hashCode());
+		}
+
+		/**
+		 * {@inheritDoc}
+		 */
+		@Override
+		protected boolean equals(final Object key, final int hash, final Object item) {
+			if(key == null) return item == null;
+			return key.equals(item);
+		}
+
+		/**
+		 * {@inheritDoc}
+		 */
+		@Override
+		protected int compare(final Object key, final int hash, final Object item) {
+			if(item == null) return hash;
+			return Integer.compare(hash, item.hashCode());
+		}
+
+	}
+
+	/**
+	 * Diese Klasse implementiert ein {@link NavigableSet Navigable-Set}, dessen Daten in einem {@link Array Array}
+	 * verwaltet werden. Der Speicherverbrauch eines {@link CompactNavigableSet Compact-Navigable-Sets} liegt bei ca.
+	 * {@code 13%} des Speicherverbrauchs eines {@link TreeSet Tree-Sets}. Die Rechenzeiten beim Hinzufügen und Entfernen
+	 * von Elementen sind von der Anzahl der Elemente abhängig und erhöhen sich bei einer Verdoppelung dieser Anzahl im
+	 * Mittel auf ca. {@code 208%} der Rechenzeit, die ein {@link TreeSet Tree-Set} dazu benötigen würde. Bei einer Anzahl
+	 * von ca. {@code 8000} Elementen benötigen Beide {@link NavigableSet Navigable-Sets} dafür in etwa die gleichen
+	 * Rechenzeiten. Bei weniger Elementen ist das {@link CompactNavigableSet Compact-Navigable-Set} schneller, bei mehr
+	 * Elementen ist das {@link TreeSet Tree-Set} schneller. Für das Finden von Elementen und das Iterieren über die
+	 * Elemente benötigt das {@link CompactNavigableSet Compact-Navigable-Set} im Mittel nur noch {@code 25%} bzw.
+	 * {@code 75%} der Rechenzeit des {@link TreeSet Tree-Sets}, unabhängig von der Anzahl der Elemente.
+	 * <p>
+	 * Bei der erhöhung der Anzahl der Elemente auf das {@code 32}-fache ({@code 5} Verdopplungen) steigt die Rechenzeit
+	 * beim Hinzufügen und Entfernen von Elementen in einem {@link CompactNavigableSet Compact-Navigable-Set} auf ca.
+	 * {@code 3900%} der Rechenzeit, die ein {@link TreeSet Tree-Set} hierfür benötigen würde.
+	 * 
+	 * @author [cc-by] 2012 Sebastian Rostock [http://creativecommons.org/licenses/by/3.0/de/]
+	 * @param <GItem> Typ der Elemente.
+	 */
+	public static class CompactNavigableSet<GItem> extends CompactSet<GItem> implements NavigableSet<GItem> {
+
+		/**
+		 * Diese Klasse implementiert eine abstrakte Teilmenge eines {@link CompactNavigableSet Compact-Navigable-Sets}.
+		 * 
+		 * @author [cc-by] 2012 Sebastian Rostock [http://creativecommons.org/licenses/by/3.0/de/]
+		 * @param <GItem> Typ der Elemente.
+		 */
+		protected static abstract class CompactNavigableSubSet<GItem> extends CompactSubData<CompactNavigableSet<GItem>>
+			implements NavigableSet<GItem> {
+
+			/**
+			 * Dieser Konstrukteur initialisiert das {@link CompactNavigableSet Compact-Navigable-Set} und die Grenzen und
+			 * deren Inklusion.
+			 * 
+			 * @param set {@link CompactNavigableSet Compact-Navigable-Set}.
+			 * @param fromItem erstes Element oder {@link CompactSubData#OPEN}.
+			 * @param fromInclusive Inklusivität des ersten Elements.
+			 * @param lastItem letztes Element oder {@link CompactSubData#OPEN}.
+			 * @param lastInclusive Inklusivität des letzten Elements.
+			 * @throws IllegalArgumentException Wenn das gegebene erste Element größer als das gegebene letzte Element ist.
+			 */
+			public CompactNavigableSubSet(final CompactNavigableSet<GItem> set, final Object fromItem,
+				final boolean fromInclusive, final Object lastItem, final boolean lastInclusive)
+				throws IllegalArgumentException {
+				super(set, fromItem, fromInclusive, lastItem, lastInclusive);
+			}
+
+			/**
+			 * Diese Methode gibt ein neues {@link Set Set} zurück, das aus dem {@link Iterator Iterator} erzeugt wird.
+			 * 
+			 * @see AbstractSet
+			 * @return {@link Set Set}.
+			 */
+			protected final Set<GItem> getItemSet() {
+				return new AbstractSet<GItem>() {
+
+					@Override
+					public Iterator<GItem> iterator() {
+						return CompactNavigableSubSet.this.iterator();
+					}
+
+					@Override
+					public int size() {
+						return CompactNavigableSubSet.this.size();
+					}
+
+				};
+			}
+
+			/**
+			 * {@inheritDoc}
+			 */
+			@Override
+			public int size() {
+				return this.countItems();
+			}
+
+			/**
+			 * {@inheritDoc}
+			 */
+			@Override
+			public void clear() {
+				this.clearItems();
+			}
+
+			/**
+			 * {@inheritDoc}
+			 */
+			@Override
+			public boolean isEmpty() {
+				return this.countItems() == 0;
+			}
+
+			/**
+			 * {@inheritDoc}
+			 */
+			@Override
+			public NavigableSet<GItem> subSet(final GItem fromElement, final GItem toElement) {
+				return this.subSet(fromElement, true, toElement, false);
+			}
+
+			/**
+			 * {@inheritDoc}
+			 */
+			@Override
+			public NavigableSet<GItem> headSet(final GItem toElement) {
+				return this.headSet(toElement, false);
+			}
+
+			/**
+			 * {@inheritDoc}
+			 */
+			@Override
+			public NavigableSet<GItem> tailSet(final GItem fromElement) {
+				return this.tailSet(fromElement, true);
+			}
+
+			/**
+			 * {@inheritDoc}
+			 */
+			@Override
+			public boolean add(final GItem item) {
+				if(!this.isInRange(item)) throw new IllegalArgumentException("Entry out of range");
+				return this.data.add(item);
+			}
+
+			/**
+			 * {@inheritDoc}
+			 */
+			@Override
+			public boolean remove(final Object item) {
+				if(!this.isInRange(item)) return false;
+				return this.data.remove(item);
+			}
+
+			/**
+			 * {@inheritDoc}
+			 */
+			@Override
+			public boolean contains(final Object item) {
+				return this.isInRange(item) && this.data.contains(item);
+			}
+
+			/**
+			 * {@inheritDoc}
+			 */
+			@Override
+			public boolean addAll(final Collection<? extends GItem> collection) {
+				return CompactSet.addAll(this, collection);
+			}
+
+			/**
+			 * {@inheritDoc}
+			 */
+			@Override
+			public boolean retainAll(final Collection<?> collection) {
+				return CompactSet.retainAll(this, collection);
+			}
+
+			/**
+			 * {@inheritDoc}
+			 */
+			@Override
+			public boolean removeAll(final Collection<?> collection) {
+				return CompactSet.removeAll(this, collection);
+			}
+
+			/**
+			 * {@inheritDoc}
+			 */
+			@Override
+			public boolean containsAll(final Collection<?> collection) {
+				return CompactSet.containsAll(this, collection);
+			}
+
+			/**
+			 * {@inheritDoc}
+			 */
+			@Override
+			public Object[] toArray() {
+				return this.getItemSet().toArray();
+			}
+
+			/**
+			 * {@inheritDoc}
+			 */
+			@Override
+			public <T> T[] toArray(final T[] a) {
+				return this.getItemSet().toArray(a);
+			}
+
+			/**
+			 * {@inheritDoc}
+			 */
+			@Override
+			public int hashCode() {
+				return this.getItemSet().hashCode();
+			}
+
+			/**
+			 * {@inheritDoc}
+			 */
+			@Override
+			public boolean equals(final Object object) {
+				if(object == this) return true;
+				if(!(object instanceof Set<?>)) return false;
+				return this.getItemSet().equals(object);
+			}
+
+			/**
+			 * {@inheritDoc}
+			 */
+			@Override
+			public String toString() {
+				return this.getItemSet().toString();
+			}
+
+		}
+
+		/**
+		 * Diese Klasse implementiert die aufsteigende Teilmenge eines {@link CompactNavigableSet Compact-Navigable-Sets}.
+		 * 
+		 * @author [cc-by] 2012 Sebastian Rostock [http://creativecommons.org/licenses/by/3.0/de/]
+		 * @param <GItem> Typ der Elemente.
+		 */
+		protected static final class CompactAscendingSubSet<GItem> extends CompactNavigableSubSet<GItem> {
+
+			/**
+			 * Dieser Konstrukteur initialisiert das {@link CompactNavigableSet Compact-Navigable-Set} und die Grenzen und
+			 * deren Inklusion.
+			 * 
+			 * @param array {@link CompactNavigableSet Compact-Navigable-Set}.
+			 * @param fromItem erstes Element oder {@link CompactSubData#OPEN}.
+			 * @param fromInclusive Inklusivität des ersten Elements.
+			 * @param lastItem letztes Element oder {@link CompactSubData#OPEN}.
+			 * @param lastInclusive Inklusivität des letzten Elements.
+			 * @throws IllegalArgumentException Wenn das gegebene erste Element größer als das gegebene letzte Element ist.
+			 */
+			public CompactAscendingSubSet(final CompactNavigableSet<GItem> array, final Object fromItem,
+				final boolean fromInclusive, final Object lastItem, final boolean lastInclusive)
+				throws IllegalArgumentException {
+				super(array, fromItem, fromInclusive, lastItem, lastInclusive);
+			}
+
+			/**
+			 * {@inheritDoc}
+			 */
+			@Override
+			public Iterator<GItem> iterator() {
+				return new CompactSetAscendingIterator<GItem>(this.data, this.firstIndex(), this.lastIndex() + 1);
+			}
+
+			/**
+			 * {@inheritDoc}
+			 */
+			@Override
+			public Comparator<? super GItem> comparator() {
+				return this.data.comparator;
+			}
+
+			/**
+			 * {@inheritDoc}
+			 */
+			@Override
+			public GItem first() {
+				return this.data.getItemOrException(this.lowestIndex());
+			}
+
+			/**
+			 * {@inheritDoc}
+			 */
+			@Override
+			public GItem last() {
+				return this.data.getItemOrException(this.highestIndex());
+			}
+
+			/**
+			 * {@inheritDoc}
+			 */
+			@Override
+			public GItem lower(final GItem entry) {
+				return this.data.getItemOrNull(this.lowerIndex(entry));
+			}
+
+			/**
+			 * {@inheritDoc}
+			 */
+			@Override
+			public GItem floor(final GItem entry) {
+				return this.data.getItemOrNull(this.floorIndex(entry));
+			}
+
+			/**
+			 * {@inheritDoc}
+			 */
+			@Override
+			public GItem ceiling(final GItem entry) {
+				return this.data.getItemOrNull(this.ceilingIndex(entry));
+			}
+
+			/**
+			 * {@inheritDoc}
+			 */
+			@Override
+			public GItem higher(final GItem entry) {
+				return this.data.getItemOrNull(this.higherIndex(entry));
+			}
+
+			/**
+			 * {@inheritDoc}
+			 */
+			@Override
+			public GItem pollFirst() {
+				return this.data.poll(this.lowestIndex());
+			}
+
+			/**
+			 * {@inheritDoc}
+			 */
+			@Override
+			public GItem pollLast() {
+				return this.data.poll(this.highestIndex());
+			}
+
+			/**
+			 * {@inheritDoc}
+			 */
+			@Override
+			public NavigableSet<GItem> descendingSet() {
+				return new CompactDescendingSubSet<GItem>(this.data, this.fromItem, this.fromInclusive, this.lastItem,
+					this.lastInclusive);
+			}
+
+			/**
+			 * {@inheritDoc}
+			 */
+			@Override
+			public Iterator<GItem> descendingIterator() {
+				return new CompactSetDescendingIterator<GItem>(this.data, this.firstIndex(), this.lastIndex() + 1);
+			}
+
+			/**
+			 * {@inheritDoc}
+			 */
+			@Override
+			public NavigableSet<GItem> subSet(final GItem fromElement, final boolean fromInclusive, final GItem toElement,
+				final boolean toInclusive) {
+				if(!this.isInRange(fromElement, fromInclusive)) throw new IllegalArgumentException("FromElement out of range");
+				if(!this.isInRange(toElement, toInclusive)) throw new IllegalArgumentException("ToElement out of range");
+				return new CompactAscendingSubSet<GItem>(this.data, fromElement, fromInclusive, toElement, toInclusive);
+			}
+
+			/**
+			 * {@inheritDoc}
+			 */
+			@Override
+			public NavigableSet<GItem> headSet(final GItem toElement, final boolean inclusive) {
+				if(!this.isInRange(toElement, inclusive)) throw new IllegalArgumentException("ToElement out of range");
+				return new CompactAscendingSubSet<GItem>(this.data, this.fromItem, this.fromInclusive, toElement, inclusive);
+			}
+
+			/**
+			 * {@inheritDoc}
+			 */
+			@Override
+			public NavigableSet<GItem> tailSet(final GItem fromElement, final boolean inclusive) {
+				if(!this.isInRange(fromElement, inclusive)) throw new IllegalArgumentException("FromElement out of range");
+				return new CompactAscendingSubSet<GItem>(this.data, fromElement, inclusive, this.lastItem, this.lastInclusive);
+			}
+
+		}
+
+		/**
+		 * Diese Klasse implementiert die absteigende Teilmenge eines {@link CompactNavigableSet Compact-Navigable-Sets}.
+		 * 
+		 * @author [cc-by] 2012 Sebastian Rostock [http://creativecommons.org/licenses/by/3.0/de/]
+		 * @param <GItem> Typ der Elemente.
+		 */
+		protected static final class CompactDescendingSubSet<GItem> extends CompactNavigableSubSet<GItem> {
+
+			/**
+			 * Dieser Konstrukteur initialisiert das {@link CompactNavigableSet Compact-Navigable-Set} und die Grenzen und
+			 * deren Inklusion.
+			 * 
+			 * @param array {@link CompactNavigableSet Compact-Navigable-Set}.
+			 * @param fromItem erstes Element oder {@link CompactSubData#OPEN}.
+			 * @param fromInclusive Inklusivität des ersten Elements.
+			 * @param lastItem letztes Element oder {@link CompactSubData#OPEN}.
+			 * @param lastInclusive Inklusivität des letzten Elements.
+			 * @throws IllegalArgumentException Wenn das gegebene erste Element größer als das gegebene letzte Element ist.
+			 */
+			public CompactDescendingSubSet(final CompactNavigableSet<GItem> array, final Object fromItem,
+				final boolean fromInclusive, final Object lastItem, final boolean lastInclusive)
+				throws IllegalArgumentException {
+				super(array, fromItem, fromInclusive, lastItem, lastInclusive);
+			}
+
+			/**
+			 * {@inheritDoc}
+			 */
+			@Override
+			public Iterator<GItem> iterator() {
+				return new CompactSetDescendingIterator<GItem>(this.data, this.firstIndex(), this.lastIndex() + 1);
+			}
+
+			/**
+			 * {@inheritDoc}
+			 */
+			@Override
+			public Comparator<? super GItem> comparator() {
+				return Collections.reverseOrder(this.data.comparator);
+			}
+
+			/**
+			 * {@inheritDoc}
+			 */
+			@Override
+			public GItem first() {
+				return this.data.getItemOrException(this.highestIndex());
+			}
+
+			/**
+			 * {@inheritDoc}
+			 */
+			@Override
+			public GItem last() {
+				return this.data.getItemOrException(this.lowestIndex());
+			}
+
+			/**
+			 * {@inheritDoc}
+			 */
+			@Override
+			public GItem lower(final GItem item) {
+				return this.data.getItemOrNull(this.higherIndex(item));
+			}
+
+			/**
+			 * {@inheritDoc}
+			 */
+			@Override
+			public GItem floor(final GItem item) {
+				return this.data.getItemOrNull(this.ceilingIndex(item));
+			}
+
+			/**
+			 * {@inheritDoc}
+			 */
+			@Override
+			public GItem ceiling(final GItem item) {
+				return this.data.getItemOrNull(this.floorIndex(item));
+			}
+
+			/**
+			 * {@inheritDoc}
+			 */
+			@Override
+			public GItem higher(final GItem item) {
+				return this.data.getItemOrNull(this.lowerIndex(item));
+			}
+
+			/**
+			 * {@inheritDoc}
+			 */
+			@Override
+			public GItem pollFirst() {
+				return this.data.poll(this.highestIndex());
+			}
+
+			/**
+			 * {@inheritDoc}
+			 */
+			@Override
+			public GItem pollLast() {
+				return this.data.poll(this.lowestIndex());
+			}
+
+			/**
+			 * {@inheritDoc}
+			 */
+			@Override
+			public NavigableSet<GItem> descendingSet() {
+				return new CompactAscendingSubSet<GItem>(this.data, this.fromItem, this.fromInclusive, this.lastItem,
+					this.lastInclusive);
+			}
+
+			/**
+			 * {@inheritDoc}
+			 */
+			@Override
+			public Iterator<GItem> descendingIterator() {
+				return new CompactSetAscendingIterator<GItem>(this.data, this.firstIndex(), this.lastIndex() + 1);
+			}
+
+			/**
+			 * {@inheritDoc}
+			 */
+			@Override
+			public NavigableSet<GItem> subSet(final GItem fromElement, final boolean fromInclusive, final GItem toElement,
+				final boolean toInclusive) {
+				if(!this.isInRange(fromElement, fromInclusive)) throw new IllegalArgumentException("FromElement out of range");
+				if(!this.isInRange(toElement, toInclusive)) throw new IllegalArgumentException("ToElement out of range");
+				return new CompactDescendingSubSet<GItem>(this.data, toElement, toInclusive, fromElement, fromInclusive);
+			}
+
+			/**
+			 * {@inheritDoc}
+			 */
+			@Override
+			public NavigableSet<GItem> headSet(final GItem toElement, final boolean inclusive) {
+				if(!this.isInRange(toElement, inclusive)) throw new IllegalArgumentException("ToElement out of range");
+				return new CompactDescendingSubSet<GItem>(this.data, toElement, inclusive, this.lastItem, this.lastInclusive);
+			}
+
+			/**
+			 * {@inheritDoc}
+			 */
+			@Override
+			public NavigableSet<GItem> tailSet(final GItem fromElement, final boolean inclusive) {
+				if(!this.isInRange(fromElement, inclusive)) throw new IllegalArgumentException("FromElement out of range");
+				return new CompactDescendingSubSet<GItem>(this.data, this.fromItem, this.fromInclusive, fromElement, inclusive);
+			}
+
+		}
+
+		/**
+		 * Dieses Feld speichert den {@link Comparator Comparator}.
+		 */
+		protected final Comparator<? super GItem> comparator;
+
+		/**
+		 * Dieser Konstrukteur initialisiert den {@link Comparator Comparator}.
+		 * 
+		 * @param comparator {@link Comparator Comparator}.
+		 * @throws NullPointerException Wenn der gegebene {@link Comparator Comparator} {@code null} ist.
+		 */
+		public CompactNavigableSet(final Comparator<? super GItem> comparator) throws NullPointerException {
+			super();
+			if(comparator == null) throw new NullPointerException("Comparator is null");
+			this.comparator = comparator;
+		}
+
+		/**
+		 * Dieser Konstrukteur initialisiert das {@link Set Set} mit den gegebenen Elementen und dem gegebenen
+		 * {@link Comparator Comparator}.
+		 * 
+		 * @see Set#addAll(Collection)
+		 * @param collection {@link Collection Collection}.
+		 * @param comparator {@link Comparator Comparator}.
+		 * @throws NullPointerException Wenn die gegebene {@link Collection Collection} bzw. der gegebene {@link Comparator
+		 *         Comparator} {@code null} ist.
+		 */
+		public CompactNavigableSet(final Collection<? extends GItem> collection, final Comparator<? super GItem> comparator)
+			throws NullPointerException {
+			super(collection);
+			if(comparator == null) throw new NullPointerException("Comparator is null");
+			this.comparator = comparator;
+		}
+
+		/**
+		 * Dieser Konstrukteur initialisiert das {@link Set Set} mit der gegebenen Kapazität und dem gegebenen
+		 * {@link Comparator Comparator}.
+		 * 
+		 * @see CompactData#allocate(int)
+		 * @param capacity Kapazität.
+		 * @param comparator {@link Comparator Comparator}.
+		 * @throws NullPointerException Wenn der gegebene {@link Comparator Comparator} {@code null} ist.
+		 */
+		public CompactNavigableSet(final int capacity, final Comparator<? super GItem> comparator)
+			throws NullPointerException {
+			super(capacity);
+			if(comparator == null) throw new NullPointerException("Comparator is null");
+			this.comparator = comparator;
+		}
+
+		/**
+		 * Diese Methode löscht das {@code index}-te Element und gibt es oder {@code null} zurück.
+		 * 
+		 * @param index Index.
+		 * @return {@code index}-te Element oder {@code null}.
+		 */
+		protected final GItem poll(final int index) {
+			if((index < 0) || (index >= this.size)) return null;
+			final GItem item = this.getItem(index);
+			this.removeItems(index, 1);
+			return item;
+		}
+
+		/**
+		 * Diese Methode gibt das {@code index}-te Element oder {@code null} zurück.
+		 * 
+		 * @param index Index.
+		 * @return {@code index}-tes Element oder {@code null}.
+		 */
+		protected final GItem getItemOrNull(final int index) {
+			if((index < 0) || (index >= this.size)) return null;
+			return this.getItem(index);
+		}
+
+		/**
+		 * Diese Methode gibt das {@code index}-te Element zurück oder wirft eine {@link NoSuchElementException}.
+		 * 
+		 * @param index Index.
+		 * @return {@code index}-tes Element.
+		 * @throws NoSuchElementException Wenn der gegebene Index ungültig ist.
+		 */
+		protected final GItem getItemOrException(final int index) throws NoSuchElementException {
+			if((index < 0) || (index >= this.size)) throw new NoSuchElementException();
+			return this.getItem(index);
+		}
+
+		/**
+		 * {@inheritDoc}
+		 */
+		@Override
+		protected int itemIndex(final Object key) {
+			return this.compareIndex(key, 0);
+		}
+
+		/**
+		 * {@inheritDoc}
+		 */
+		@Override
+		protected boolean equals(final Object key, final int hash, final Object item) {
+			return false;
+		}
+
+		/**
+		 * {@inheritDoc}
+		 */
+		@SuppressWarnings ("unchecked")
+		@Override
+		protected int compare(final Object key, final int hash, final Object item) {
+			return this.comparator.compare((GItem)key, (GItem)item);
+		}
+
+		/**
+		 * {@inheritDoc}
+		 */
+		@Override
+		public Comparator<? super GItem> comparator() {
+			return this.comparator;
+		}
+
+		/**
+		 * {@inheritDoc}
+		 */
+		@Override
+		public GItem first() {
+			return this.getItemOrException(this.firstIndex());
+		}
+
+		/**
+		 * {@inheritDoc}
+		 */
+		@Override
+		public GItem lower(final GItem item) {
+			return this.getItemOrNull(this.lowerIndex(item));
+		}
+
+		/**
+		 * {@inheritDoc}
+		 */
+		@Override
+		public GItem floor(final GItem item) {
+			return this.getItemOrNull(this.floorIndex(item));
+		}
+
+		/**
+		 * {@inheritDoc}
+		 */
+		@Override
+		public GItem ceiling(final GItem item) {
+			return this.getItemOrNull(this.ceilingIndex(item));
+		}
+
+		/**
+		 * {@inheritDoc}
+		 */
+		@Override
+		public GItem higher(final GItem item) {
+			return this.getItemOrNull(this.higherIndex(item));
+		}
+
+		/**
+		 * {@inheritDoc}
+		 */
+		@Override
+		public GItem last() {
+			return this.getItemOrException(this.lastIndex());
+		}
+
+		/**
+		 * {@inheritDoc}
+		 */
+		@Override
+		public GItem pollFirst() {
+			return this.poll(this.firstIndex());
+		}
+
+		/**
+		 * {@inheritDoc}
+		 */
+		@Override
+		public GItem pollLast() {
+			return this.poll(this.lastIndex());
+		}
+
+		/**
+		 * {@inheritDoc}
+		 */
+		@Override
+		public SortedSet<GItem> subSet(final GItem fromElement, final GItem toElement) {
+			return this.subSet(fromElement, true, toElement, false);
+		}
+
+		/**
+		 * {@inheritDoc}
+		 */
+		@Override
+		public NavigableSet<GItem> subSet(final GItem fromElement, final boolean fromInclusive, final GItem toElement,
+			final boolean toInclusive) {
+			return new CompactAscendingSubSet<GItem>(this, fromElement, fromInclusive, toElement, toInclusive);
+		}
+
+		/**
+		 * {@inheritDoc}
+		 */
+		@Override
+		public SortedSet<GItem> headSet(final GItem toElement) {
+			return this.headSet(toElement, false);
+		}
+
+		/**
+		 * {@inheritDoc}
+		 */
+		@Override
+		public NavigableSet<GItem> headSet(final GItem toElement, final boolean inclusive) {
+			return new CompactAscendingSubSet<GItem>(this, CompactSubData.OPEN, true, toElement, inclusive);
+		}
+
+		/**
+		 * {@inheritDoc}
+		 */
+		@Override
+		public SortedSet<GItem> tailSet(final GItem fromElement) {
+			return this.tailSet(fromElement, true);
+		}
+
+		/**
+		 * {@inheritDoc}
+		 */
+		@Override
+		public NavigableSet<GItem> tailSet(final GItem fromElement, final boolean inclusive) {
+			return new CompactAscendingSubSet<GItem>(this, fromElement, inclusive, CompactSubData.OPEN, true);
+		}
+
+		/**
+		 * {@inheritDoc}
+		 */
+		@Override
+		public NavigableSet<GItem> descendingSet() {
+			return new CompactDescendingSubSet<GItem>(this, CompactSubData.OPEN, true, CompactSubData.OPEN, true);
+		}
+
+		/**
+		 * {@inheritDoc}
+		 */
+		@Override
+		public Iterator<GItem> descendingIterator() {
+			return new CompactSetDescendingIterator<GItem>(this, 0, this.size);
+		}
+
+	}
+
+	/**
+	 * Diese Klasse implementiert eine abstrakte {@link Map Map}, deren Daten in einem {@link Array Array} verwaltet
+	 * werden.
+	 * 
+	 * @author [cc-by] 2012 Sebastian Rostock [http://creativecommons.org/licenses/by/3.0/de/]
+	 * @param <GKey> Typ der Schlüssel.
+	 * @param <GValue> Typ der Werte.
+	 */
+	public abstract static class CompactMap<GKey, GValue> extends CompactData implements Map<GKey, GValue> {
+
+		/**
+		 * Diese Klasse implementiert den aufsteigenden {@link Iterator Iterator} der Schlüssel.
+		 * 
+		 * @author [cc-by] 2012 Sebastian Rostock [http://creativecommons.org/licenses/by/3.0/de/]
+		 * @param <GKey> Typ der Schlüssel.
+		 */
+		protected static final class CompactMapKeyAscendingIterator<GKey> extends
+			CompactAscendingIterator<GKey, CompactMap<GKey, ?>> {
+
+			/**
+			 * Dieser Konstrukteur initialisiert {@link CompactMap Compact-Map} und Indizes.
+			 * 
+			 * @param map {@link CompactMap Compact-Map}.
+			 * @param from Index des ersten Elements (inklusiv).
+			 * @param last Index des letzten Elements (exklusiv).
+			 */
+			public CompactMapKeyAscendingIterator(final CompactMap<GKey, ?> map, final int from, final int last) {
+				super(map, from, last);
+			}
+
+			/**
+			 * {@inheritDoc}
+			 */
+			@Override
+			protected GKey next(final int index) {
+				return this.data.getKey(index);
+			}
+
+		}
+
+		/**
+		 * Diese Klasse implementiert den absteigenden {@link Iterator Iterator} der Schlüssel.
+		 * 
+		 * @author [cc-by] 2012 Sebastian Rostock [http://creativecommons.org/licenses/by/3.0/de/]
+		 * @param <GKey> Typ der Schlüssel.
+		 */
+		protected static final class CompactMapKeyDescendingIterator<GKey> extends
+			CompactDescendingIterator<GKey, CompactMap<GKey, ?>> {
+
+			/**
+			 * Dieser Konstrukteur initialisiert {@link CompactMap Compact-Map} und Indizes.
+			 * 
+			 * @param map {@link CompactMap Compact-Map}.
+			 * @param from Index des ersten Elements (inklusiv).
+			 * @param last Index des letzten Elements (exklusiv).
+			 */
+			public CompactMapKeyDescendingIterator(final CompactMap<GKey, ?> map, final int from, final int last) {
+				super(map, from, last);
+			}
+
+			/**
+			 * {@inheritDoc}
+			 */
+			@Override
+			protected GKey next(final int index) {
+				return this.data.getKey(index);
+			}
+
+		}
+
+		/**
+		 * Diese Klasse implementiert den aufsteigenden {@link Iterator Iterator} der Werte.
+		 * 
+		 * @author [cc-by] 2012 Sebastian Rostock [http://creativecommons.org/licenses/by/3.0/de/]
+		 * @param <V> Typ der Werte.
+		 */
+		protected static final class CompactMapValueIterator<V> extends CompactAscendingIterator<V, CompactMap<?, V>> {
+
+			/**
+			 * Dieser Konstrukteur initialisiert {@link CompactMap Compact-Map} und Indizes.
+			 * 
+			 * @param map {@link CompactMap Compact-Map}.
+			 * @param from Index des ersten Elements (inklusiv).
+			 * @param last Index des letzten Elements (exklusiv).
+			 */
+			public CompactMapValueIterator(final CompactMap<?, V> map, final int from, final int last) {
+				super(map, from, last);
+			}
+
+			/**
+			 * {@inheritDoc}
+			 */
+			@Override
+			protected V next(final int index) {
+				return this.data.getValue(index);
+			}
+
+		}
+
+		/**
+		 * Diese Klasse implementiert den aufsteigenden {@link Iterator Iterator} der {@link java.util.Map.Entry Entries}.
+		 * 
+		 * @author [cc-by] 2012 Sebastian Rostock [http://creativecommons.org/licenses/by/3.0/de/]
+		 * @param <GKey> Typ der Schlüssel.
+		 * @param <V> Typ der Werte.
+		 */
+		protected static final class CompactMapEntryIterator<GKey, V> extends
+			CompactAscendingIterator<Entry<GKey, V>, CompactMap<GKey, V>> {
+
+			/**
+			 * Dieser Konstrukteur initialisiert {@link CompactMap Compact-Map} und Indizes.
+			 * 
+			 * @param map {@link CompactMap Compact-Map}.
+			 * @param from Index des ersten Elements (inklusiv).
+			 * @param last Index des letzten Elements (exklusiv).
+			 */
+			public CompactMapEntryIterator(final CompactMap<GKey, V> map, final int from, final int last) {
+				super(map, from, last);
+			}
+
+			/**
+			 * {@inheritDoc}
+			 */
+			@Override
+			protected Entry<GKey, V> next(final int index) {
+				return this.data.getEntry(index);
+			}
+
+		}
+
+		/**
+		 * Dieser Konstrukteur initialisiert die {@link Map Map}.
+		 */
+		public CompactMap() {
+		}
+
+		/**
+		 * Dieser Konstrukteur initialisiert die {@link Map Map} mit der gegebenen Kapazität.
+		 * 
+		 * @see CompactData#allocate(int)
+		 * @param capacity Kapazität.
+		 */
+		public CompactMap(final int capacity) {
+			this.allocate(capacity);
+		}
+
+		/**
+		 * Dieser Konstrukteur initialisiert die {@link Map Map} mit den gegebenen Elementen.
+		 * 
+		 * @see CompactData#allocate(int)
+		 * @see Map#putAll(Map)
+		 * @param map Elemente.
+		 */
+		public CompactMap(final Map<? extends GKey, ? extends GValue> map) {
+			this.allocate(map.size());
+			this.putAll(map);
+		}
+
+		/**
+		 * Diese Methode gibt den Schlüssel des gegebenen Werts zurück.
+		 * 
+		 * @param value Wert.
+		 * @return Schlüssel.
+		 */
+		protected abstract GKey getKey(final GValue value);
+
+		/**
+		 * Diese Methode setzt den Schlüssel des gegebenen Werts.
+		 * 
+		 * @param key Schlüssel.
+		 * @param value Wert.
+		 */
+		protected abstract void setKey(GKey key, final GValue value);
+
+		/**
+		 * Diese Methode gibt den Schlüssel des {@code index}-ten Elements zurück.
+		 * 
+		 * @param index Index.
+		 * @return Schlüssel des {@code index}-ten Elements.
+		 */
+		protected abstract GKey getKey(int index);
+
+		/**
+		 * Diese Methode gibt den Wert des {@code index}-ten Elements zurück.
+		 * 
+		 * @param index Index.
+		 * @return Wert des {@code index}-ten Elements.
+		 */
+		protected abstract GValue getValue(int index);
+
+		/**
+		 * Diese Methode gibt das {@code index}-te Element zurück.
+		 * 
+		 * @param index Index.
+		 * @return {@code index}-tes Element
+		 */
+		protected final Entry<GKey, GValue> getEntry(final int index) {
+			return new SimpleEntry<GKey, GValue>(this.getKey(index), this.getValue(index)) {
+
+				private static final long serialVersionUID = -543360027933297926L;
+
+				@Override
+				public GValue setValue(final GValue value) {
+					final GValue v = super.setValue(value);
+					CompactMap.this.setEntry(index, this.getKey(), value);
+					return v;
+				}
+
+			};
+		}
+
+		/**
+		 * Diese Methode setzt Schlüssel und Wert des {@code index}-ten Elements.
+		 * 
+		 * @param index Index.
+		 * @param key Schlüssel.
+		 * @param value Wert.
+		 */
+		protected abstract void setEntry(int index, GKey key, GValue value);
+
+		/**
+		 * Diese Methode gibt ein neues {@link Set Set} zurück, das aus dem {@link Iterator Iterator} erzeugt wird.
+		 * 
+		 * @see AbstractSet
+		 * @return {@link Set Set}.
+		 */
+		protected final Map<GKey, GValue> getItemMap() {
+			return new AbstractMap<GKey, GValue>() {
+
+				@Override
+				public Set<Entry<GKey, GValue>> entrySet() {
+					return CompactMap.this.entrySet();
+				}
+
+			};
+		}
+
+		/**
+		 * Diese Methode sucht zuerst nach einem Eintrag, dessen Schlüssel gleich dem gegebenen Schlüssel ist und gibt den
+		 * Index dieses Elements oder <code>(-(<i>Einfügeposition</i>) - 1)</code> zurück. Die <i>Einfügeposition</i> ist
+		 * der Index, bei dem der Eintrag eingefügt werden müsste.
+		 * 
+		 * @see CompactData#equalsIndex(Object, int)
+		 * @see CompactData#compareIndex(Object, int)
+		 * @param key Syhlüssel.
+		 * @return Index oder <code>(-(<i>Einfügeposition</i>) - 1)</code>.
+		 */
+		@Override
+		protected abstract int itemIndex(final Object key);
+
+		/**
+		 * {@inheritDoc}
+		 */
+		@Override
+		public int size() {
+			return this.size;
+		}
+
+		/**
+		 * {@inheritDoc}
+		 */
+		@Override
+		public void clear() {
+			this.removeItems(0, this.size);
+		}
+
+		/**
+		 * {@inheritDoc}
+		 */
+		@Override
+		public Collection<GValue> values() {
+			return new AbstractCollection<GValue>() {
+
+				@Override
+				public int size() {
+					return CompactMap.this.size;
+				}
+
+				@Override
+				public void clear() {
+					CompactMap.this.clear();
+				}
+
+				@Override
+				public Iterator<GValue> iterator() {
+					return new CompactMapValueIterator<GValue>(CompactMap.this, 0, CompactMap.this.size);
+				}
+
+			};
+		}
+
+		/**
+		 * {@inheritDoc}
+		 */
+		@Override
+		public Set<GKey> keySet() {
+			return new AbstractSet<GKey>() {
+
+				@Override
+				public int size() {
+					return CompactMap.this.size;
+				}
+
+				@Override
+				public void clear() {
+					CompactMap.this.clear();
+				}
+
+				@Override
+				public Iterator<GKey> iterator() {
+					return new CompactMapKeyAscendingIterator<GKey>(CompactMap.this, 0, CompactMap.this.size);
+				}
+
+			};
+		}
+
+		/**
+		 * {@inheritDoc}
+		 */
+		@Override
+		public Set<Entry<GKey, GValue>> entrySet() {
+			return new AbstractSet<Entry<GKey, GValue>>() {
+
+				@Override
+				public int size() {
+					return CompactMap.this.size;
+				}
+
+				@Override
+				public void clear() {
+					CompactMap.this.clear();
+				}
+
+				@Override
+				public Iterator<Entry<GKey, GValue>> iterator() {
+					return new CompactMapEntryIterator<GKey, GValue>(CompactMap.this, 0, CompactMap.this.size);
+				}
+
+			};
+		}
+
+		/**
+		 * {@inheritDoc}
+		 */
+		@Override
+		public boolean isEmpty() {
+			return this.size == 0;
+		}
+
+		/**
+		 * {@inheritDoc}
+		 */
+		@Override
+		public boolean containsKey(final Object key) {
+			return this.itemIndex(key) >= 0;
+		}
+
+		/**
+		 * {@inheritDoc}
+		 */
+		@Override
+		public GValue get(final Object key) {
+			final int index = this.itemIndex(key);
+			if(index < 0) return null;
+			return this.getValue(index);
+		}
+
+		/**
+		 * {@inheritDoc}
+		 */
+		@Override
+		public GValue put(final GKey key, final GValue value) {
+			int index = this.itemIndex(key);
+			if(index >= 0){
+				final GValue item = this.getValue(index);
+				this.setEntry(index, this.getKey(index), value);
+				return item;
+			}
+			index = -index - 1;
+			this.insertItems(index, 1);
+			this.setEntry(index, key, value);
+			return null;
+		}
+
+		/**
+		 * {@inheritDoc}
+		 */
+		@Override
+		public void putAll(final Map<? extends GKey, ? extends GValue> map) {
+			for(final Entry<? extends GKey, ? extends GValue> entry: map.entrySet()){
+				this.put(entry.getKey(), entry.getValue());
+			}
+		}
+
+		/**
+		 * {@inheritDoc}
+		 */
+		@Override
+		public GValue remove(final Object key) {
+			final int index = this.itemIndex(key);
+			if(index < 0) return null;
+			final GValue item = this.getValue(index);
+			this.removeItems(index, 1);
+			return item;
+		}
+
+		/**
+		 * {@inheritDoc}
+		 */
+		@Override
+		public int hashCode() {
+			return this.getItemMap().hashCode();
+		}
+
+		/**
+		 * {@inheritDoc}
+		 */
+		@Override
+		public boolean equals(final Object object) {
+			if(object == this) return true;
+			if(!(object instanceof Map<?, ?>)) return false;
+			return this.getItemMap().equals(object);
+		}
+
+		/**
+		 * {@inheritDoc}
+		 */
+		@Override
+		public String toString() {
+			return this.getItemMap().toString();
+		}
+
+	}
+
+	/**
+	 * Diese Klasse implementiert eine abstrakte {@link CompactMap Compact-Map}, deren Werte in einem {@link Array Array}
+	 * verwaltet werden und ihren Schlüssel selbst referenzieren. Diese Implementation erlaubt deshalb {@code null} nicht
+	 * als Wert.
+	 * 
+	 * @see CompactMap#getKey(Object)
+	 * @see CompactMap#setKey(Object, Object)
+	 * @author [cc-by] 2012 Sebastian Rostock [http://creativecommons.org/licenses/by/3.0/de/]
+	 * @param <GKey> Typ der Schlüssel.
+	 * @param <GValue> Typ der Werte.
+	 */
+	public static abstract class CompactItemMap<GKey, GValue> extends CompactMap<GKey, GValue> {
+
+		/**
+		 * Dieser Konstrukteur initialisiert die {@link Map Map}.
+		 */
+		public CompactItemMap() {
+			super();
+		}
+
+		/**
+		 * Dieser Konstrukteur initialisiert die {@link Map Map} mit der gegebenen Kapazität.
+		 * 
+		 * @see CompactData#allocate(int)
+		 * @param capacity Kapazität.
+		 */
+		public CompactItemMap(final int capacity) {
+			super(capacity);
+		}
+
+		/**
+		 * {@inheritDoc}
+		 */
+		@Override
+		protected final GKey getKey(final int index) {
+			return this.getKey(this.getValue(index));
+		}
+
+		/**
+		 * {@inheritDoc}
+		 */
+		@SuppressWarnings ("unchecked")
+		@Override
+		protected final GValue getValue(final int index) {
+			return (GValue)this.items[index];
+		}
+
+		/**
+		 * {@inheritDoc}
+		 */
+		@Override
+		protected final void setEntry(final int index, final GKey key, final GValue value) {
+			if(value == null) throw new NullPointerException();
+			this.items[index] = value;
+			this.setKey(key, value);
+		}
+
+		/**
+		 * {@inheritDoc}
+		 */
+		@Override
+		public GValue put(final GKey key, final GValue value) {
+			if(value == null) throw new NullPointerException();
+			return super.put(key, value);
+		}
+
+		/**
+		 * {@inheritDoc}
+		 */
+		@Override
+		public boolean containsValue(final Object value) {
+			if(value == null) return false;
+			return CompactData.containsItem(this.items, this.size, value);
+		}
+
+	}
+
+	/**
+	 * Diese Klasse implementiert eine {@link Object#hashCode() Streuwert} basiertes {@link CompactItemMap
+	 * Compact-Item-Map}.
+	 * 
+	 * @see Object#hashCode()
+	 * @see Object#equals(Object)
+	 * @author [cc-by] 2012 Sebastian Rostock [http://creativecommons.org/licenses/by/3.0/de/]
+	 * @param <GKey> Typ der Schlüssel.
+	 * @param <GValue> Typ der Werte.
+	 */
+	public static abstract class CompactItemHashMap<GKey, GValue> extends CompactItemMap<GKey, GValue> {
+
+		/**
+		 * Dieser Konstrukteur initialisiert die {@link Map Map}.
+		 */
+		public CompactItemHashMap() {
+			super();
+		}
+
+		/**
+		 * Dieser Konstrukteur initialisiert die {@link Map Map} mit der gegebenen Kapazität.
+		 * 
+		 * @see CompactData#allocate(int)
+		 * @param capacity Kapazität.
+		 */
+		public CompactItemHashMap(final int capacity) {
+			super(capacity);
+		}
+
+		/**
+		 * {@inheritDoc}
+		 */
+		@Override
+		protected int itemIndex(final Object key) {
+			if(key == null) return this.equalsIndex(null, 0);
+			return this.equalsIndex(key, key.hashCode());
+		}
+
+		/**
+		 * {@inheritDoc}
+		 */
+		@SuppressWarnings ("unchecked")
+		@Override
+		protected boolean equals(final Object key, final int hash, final Object item) {
+			if(key == null) return this.getKey((GValue)item) == null;
+			return key.equals(this.getKey((GValue)item));
+		}
+
+		/**
+		 * {@inheritDoc}
+		 */
+		@SuppressWarnings ("unchecked")
+		@Override
+		protected int compare(final Object key, final int hash, final Object item) {
+			final Object value = this.getKey((GValue)item);
+			if(value == null) return hash;
+			return Integer.compare(hash, value.hashCode());
+		}
+
+	}
+
+	/**
+	 * Diese Klasse implementiert eine abstrakte {@link Map Map}, deren Schlüssel und Werte in je einem {@link Array
+	 * Array} verwaltet werden.
+	 * 
+	 * @author [cc-by] 2012 Sebastian Rostock [http://creativecommons.org/licenses/by/3.0/de/]
+	 * @param <GKey> Typ der Schlüssel.
+	 * @param <GValue> Typ der Werte.
+	 */
+	public static abstract class CompactEntryMap<GKey, GValue> extends CompactMap<GKey, GValue> {
+
+		/**
+		 * Dieses Feld speichert die Werte.
+		 */
+		protected Object[] values = CompactData.ITEMS;
+
+		/**
+		 * Dieser Konstrukteur initialisiert die {@link Map Map}.
+		 */
+		public CompactEntryMap() {
+			super();
+		}
+
+		/**
+		 * Dieser Konstrukteur initialisiert die {@link Map Map} mit der gegebenen Kapazität.
+		 * 
+		 * @see CompactData#allocate(int)
+		 * @param capacity Kapazität.
+		 */
+		public CompactEntryMap(final int capacity) {
+			super(capacity);
+		}
+
+		/**
+		 * Dieser Konstrukteur initialisiert die {@link Map Map} mit den gegebenen Elementen.
+		 * 
+		 * @see Map#putAll(Map)
+		 * @param map Elemente.
+		 */
+		public CompactEntryMap(final Map<? extends GKey, ? extends GValue> map) {
+			super(map);
+		}
+
+		/**
+		 * {@inheritDoc}
+		 */
+		@Override
+		protected GKey getKey(final GValue value) {
+			throw new UnsupportedOperationException();
+		}
+
+		/**
+		 * {@inheritDoc}
+		 */
+		@Override
+		protected void setKey(final GKey key, final GValue value) {
+			throw new UnsupportedOperationException();
+		}
+
+		/**
+		 * {@inheritDoc}
+		 */
+		@SuppressWarnings ("unchecked")
+		@Override
+		protected GKey getKey(final int index) {
+			return (GKey)this.items[index];
+		}
+
+		/**
+		 * {@inheritDoc}
+		 */
+		@SuppressWarnings ("unchecked")
+		@Override
+		protected GValue getValue(final int index) {
+			return (GValue)this.values[index];
+		}
+
+		/**
+		 * {@inheritDoc}
+		 */
+		@Override
+		protected void setEntry(final int index, final GKey key, final GValue value) {
+			this.items[index] = key;
+			this.values[index] = value;
+		}
+
+		/**
+		 * {@inheritDoc}
+		 */
+		@Override
+		protected void insertItems(final int index, final int count) throws IllegalArgumentException {
+			final int size = this.size;
+			super.insertItems(index, count);
+			this.values = CompactData.insertItems(this.values, size, this.items.length, index, count);
+		}
+
+		/**
+		 * {@inheritDoc}
+		 */
+		@Override
+		protected void removeItems(final int index, final int count) throws IllegalArgumentException {
+			final int size = this.size;
+			super.removeItems(index, count);
+			this.values = CompactData.removeItems(this.values, size, this.items.length, index, count);
+		}
+
+		/**
+		 * {@inheritDoc}
+		 */
+		@Override
+		protected void allocateItems(final int count) {
+			super.allocateItems(count);
+			this.values = CompactData.resizeItems(this.values, this.size, this.items.length);
+		}
+
+		/**
+		 * {@inheritDoc}
+		 */
+		@Override
+		protected void compactItems() {
+			super.compactItems();
+			this.values = CompactData.resizeItems(this.values, this.size, this.items.length);
+		}
+
+		/**
+		 * {@inheritDoc}
+		 */
+		@Override
+		public boolean containsValue(final Object value) {
+			return CompactData.containsItem(this.values, this.size, value);
+		}
+
+	}
+
+	/**
+	 * Diese Klasse implementiert eine {@link Object#hashCode() Streuwert} basiertes {@link CompactEntryMap
+	 * Compact-Entry-Map}. Der Speicherverbrauch einer {@link CompactEntryHashMap Compact-Entry-Hash-Map} liegt bei ca.
+	 * {@code 28%} des Speicherverbrauchs eines {@link HashMap Hash-Map}.
+	 * <p>
+	 * Eine {@link HashMap HashMap} ist immer schneller als eine {@link CompactEntryHashMap Compact-Entry-Hash-Map}.
+	 * <p>
+	 * Die Rechenzeiten beim Hinzufügen und Entfernen von Elementen sind von der Anzahl der Elemente abhängig und erhöhen
+	 * sich bei einer Verdoppelung dieser Anzahl im Mittel auf ca. {@code 150%}. Bei der erhöhung der Anzahl der Elemente
+	 * auf das {@code 32}-fache ({@code 5} Verdopplungen) steigt die Rechenzeit beim Hinzufügen und Entfernen von
+	 * Elementen in einer {@link CompactEntryHashMap Compact-Entry-Hash-Map} auf {@code 760%} der Rechenzeit, die eine
+	 * {@link HashMap Hash-Map} hierfür benötigen würde.
+	 * <p>
+	 * Für das Finden von Elementen und das Iterieren über die Elemente benötigt beide {@link Map Maps} in etwa die
+	 * gleichen Rechenzeiten, unabhängig von der Anzahl der Elemente.
+	 * 
+	 * @see Object#hashCode()
+	 * @see Object#equals(Object)
+	 * @author [cc-by] 2012 Sebastian Rostock [http://creativecommons.org/licenses/by/3.0/de/]
+	 * @param <GKey> Typ der Schlüssel.
+	 * @param <GValue> Typ der Werte.
+	 */
+	public static class CompactEntryHashMap<GKey, GValue> extends CompactEntryMap<GKey, GValue> {
+
+		/**
+		 * Dieser Konstrukteur initialisiert die {@link Map Map}.
+		 */
+		public CompactEntryHashMap() {
+			super();
+		}
+
+		/**
+		 * Dieser Konstrukteur initialisiert die {@link Map Map} mit der gegebenen Kapazität.
+		 * 
+		 * @see CompactData#allocate(int)
+		 * @param capacity Kapazität.
+		 */
+		public CompactEntryHashMap(final int capacity) {
+			super(capacity);
+		}
+
+		/**
+		 * Dieser Konstrukteur initialisiert die {@link Map Map} mit den gegebenen Elementen.
+		 * 
+		 * @see Map#putAll(Map)
+		 * @param map Elemente.
+		 */
+		public CompactEntryHashMap(final Map<? extends GKey, ? extends GValue> map) {
+			super(map);
+		}
+
+		/**
+		 * {@inheritDoc}
+		 */
+		@Override
+		protected int itemIndex(final Object key) {
+			if(key == null) return this.equalsIndex(null, 0);
+			return this.equalsIndex(key, key.hashCode());
+		}
+
+		/**
+		 * {@inheritDoc}
+		 */
+		@Override
+		protected boolean equals(final Object key, final int hash, final Object item) {
+			if(key == null) return item == null;
+			return key.equals(item);
+		}
+
+		/**
+		 * {@inheritDoc}
+		 */
+		@Override
+		protected int compare(final Object key, final int hash, final Object item) {
+			if(item == null) return hash;
+			return Integer.compare(hash, item.hashCode());
+		}
+
+	}
+
+	/**
+	 * Diese Klasse implementiert eine abstrakte {@link NavigableMap Navigable-Map}, deren Daten in einem {@link Array
+	 * Array} verwaltet werden.
+	 * 
+	 * @author [cc-by] 2012 Sebastian Rostock [http://creativecommons.org/licenses/by/3.0/de/]
+	 * @param <GKey> Typ der Schlüssel.
+	 * @param <GValue> Typ der Werte.
+	 */
+	public static abstract class CompactNavigableMap<GKey, GValue> extends CompactMap<GKey, GValue> implements
+		NavigableMap<GKey, GValue> {
+
+		/**
+		 * Diese Klasse implementiert die anstrakte Menge der Schlüssel einer {@link NavigableMap Navigable-Map}.
+		 * 
+		 * @author [cc-by] 2012 Sebastian Rostock [http://creativecommons.org/licenses/by/3.0/de/]
+		 * @param <GKey> Typ der Schlüssel.
+		 * @param <GData> Typ der {@link NavigableMap Navigable-Map}.
+		 */
+		protected static abstract class CompactNavigableKeySet<GKey, GData extends NavigableMap<GKey, ?>> extends
+			AbstractSet<GKey> implements NavigableSet<GKey> {
+
+			/**
+			 * Dieses Feld speichert die {@link NavigableMap Navigable-Map}.
+			 */
+			protected final GData data;
+
+			/**
+			 * Dieser Konstrukteur initialisiert die {@link NavigableMap Navigable-Map}.
+			 * 
+			 * @param data {@link NavigableMap Navigable-Map}.
+			 * @throws NullPointerException Wenn die gegebene {@link NavigableMap Navigable-Map} {@code null} ist.
+			 */
+			public CompactNavigableKeySet(final GData data) throws NullPointerException {
+				if(data == null) throw new NullPointerException("Data is null");
+				this.data = data;
+			}
+
+			/**
+			 * Diese Methode gibt den Schlüssel des gegebenen {@link java.util.Map.Entry Entries} oder {@code null} zurück.
+			 * 
+			 * @param entry {@link java.util.Map.Entry Entry}.
+			 * @return Schlüssel oder {@code null}.
+			 */
+			protected final GKey getKeyOrNull(final Entry<GKey, ?> entry) {
+				if(entry == null) return null;
+				return entry.getKey();
+			}
+
+			/**
+			 * {@inheritDoc}
+			 */
+			@Override
+			public int size() {
+				return this.data.size();
+			}
+
+			/**
+			 * {@inheritDoc}
+			 */
+			@Override
+			public void clear() {
+				this.data.clear();
+			}
+
+			/**
+			 * {@inheritDoc}
+			 */
+			@Override
+			public boolean isEmpty() {
+				return this.data.isEmpty();
+			}
+
+			/**
+			 * {@inheritDoc}
+			 */
+			@Override
+			public Comparator<? super GKey> comparator() {
+				return this.data.comparator();
+			}
+
+			/**
+			 * {@inheritDoc}
+			 */
+			@Override
+			public SortedSet<GKey> subSet(final GKey fromElement, final GKey toElement) {
+				return this.subSet(fromElement, true, toElement, false);
+			}
+
+			/**
+			 * {@inheritDoc}
+			 */
+			@Override
+			public NavigableSet<GKey> subSet(final GKey fromElement, final boolean fromInclusive, final GKey toElement,
+				final boolean toInclusive) {
+				return this.data.subMap(fromElement, fromInclusive, toElement, toInclusive).navigableKeySet();
+			}
+
+			/**
+			 * {@inheritDoc}
+			 */
+			@Override
+			public SortedSet<GKey> headSet(final GKey toElement) {
+				return this.headSet(toElement, false);
+			}
+
+			/**
+			 * {@inheritDoc}
+			 */
+			@Override
+			public NavigableSet<GKey> headSet(final GKey toElement, final boolean inclusive) {
+				return this.data.headMap(toElement, inclusive).navigableKeySet();
+			}
+
+			/**
+			 * {@inheritDoc}
+			 */
+			@Override
+			public SortedSet<GKey> tailSet(final GKey fromElement) {
+				return this.tailSet(fromElement, true);
+			}
+
+			/**
+			 * {@inheritDoc}
+			 */
+			@Override
+			public NavigableSet<GKey> tailSet(final GKey fromElement, final boolean inclusive) {
+				return this.data.tailMap(fromElement, inclusive).navigableKeySet();
+			}
+
+			/**
+			 * {@inheritDoc}
+			 */
+			@Override
+			public boolean remove(final Object key) {
+				if(!this.data.containsKey(key)) return false;
+				this.data.remove(key);
+				return true;
+			}
+
+			/**
+			 * {@inheritDoc}
+			 */
+			@Override
+			public boolean contains(final Object key) {
+				return this.data.containsKey(key);
+			}
+
+			/**
+			 * {@inheritDoc}
+			 */
+			@Override
+			public GKey first() {
+				return this.data.firstKey();
+			}
+
+			/**
+			 * {@inheritDoc}
+			 */
+			@Override
+			public GKey last() {
+				return this.data.lastKey();
+			}
+
+			/**
+			 * {@inheritDoc}
+			 */
+			@Override
+			public GKey lower(final GKey key) {
+				return this.data.lowerKey(key);
+			}
+
+			/**
+			 * {@inheritDoc}
+			 */
+			@Override
+			public GKey floor(final GKey key) {
+				return this.data.floorKey(key);
+			}
+
+			/**
+			 * {@inheritDoc}
+			 */
+			@Override
+			public GKey ceiling(final GKey key) {
+				return this.data.ceilingKey(key);
+			}
+
+			/**
+			 * {@inheritDoc}
+			 */
+			@Override
+			public GKey higher(final GKey key) {
+				return this.data.higherKey(key);
+			}
+
+			/**
+			 * {@inheritDoc}
+			 */
+			@Override
+			public GKey pollFirst() {
+				return this.getKeyOrNull(this.data.pollFirstEntry());
+			}
+
+			/**
+			 * {@inheritDoc}
+			 */
+			@Override
+			public GKey pollLast() {
+				return this.getKeyOrNull(this.data.pollLastEntry());
+			}
+
+			/**
+			 * {@inheritDoc}
+			 */
+			@Override
+			public NavigableSet<GKey> descendingSet() {
+				return this.data.descendingMap().navigableKeySet();
+			}
+
+			/**
+			 * {@inheritDoc}
+			 */
+			@Override
+			public Iterator<GKey> descendingIterator() {
+				return this.descendingSet().iterator();
+			}
+
+		}
+
+		/**
+		 * Diese Klasse implementiert die aufsteigende Menge der Schlüssel einer {@link CompactAscendingSubMap
+		 * Compact-Ascending-Sub-Map}.
+		 * 
+		 * @author [cc-by] 2012 Sebastian Rostock [http://creativecommons.org/licenses/by/3.0/de/]
+		 * @param <GKey> Typ der Schlüssel.
+		 */
+		protected static final class CompactAscendingKeySet<GKey> extends
+			CompactNavigableKeySet<GKey, CompactAscendingSubMap<GKey, ?>> {
+
+			/**
+			 * Dieser Konstrukteur initialisiert die {@link CompactAscendingSubMap Compact-Ascending-Sub-Map}.
+			 * 
+			 * @param data {@link CompactAscendingSubMap Compact-Ascending-Sub-Map}.
+			 * @throws NullPointerException Wenn die gegebene {@link CompactAscendingSubMap Compact-Ascending-Sub-Map}
+			 *         {@code null} ist.
+			 */
+			public CompactAscendingKeySet(final CompactAscendingSubMap<GKey, ?> data) throws NullPointerException {
+				super(data);
+			}
+
+			/**
+			 * {@inheritDoc}
+			 */
+			@Override
+			public Iterator<GKey> iterator() {
+				return new CompactMapKeyAscendingIterator<GKey>(this.data.data, this.data.firstIndex(),
+					this.data.lastIndex() + 1);
+			}
+
+		}
+
+		/**
+		 * Diese Klasse implementiert die abfsteigende Menge der Schlüssel einer {@link CompactDescendingSubMap
+		 * Compact-Descending-Sub-Map}.
+		 * 
+		 * @author [cc-by] 2012 Sebastian Rostock [http://creativecommons.org/licenses/by/3.0/de/]
+		 * @param <GKey> Typ der Schlüssel.
+		 */
+		protected static final class CompactDescendingKeySet<GKey> extends
+			CompactNavigableKeySet<GKey, CompactDescendingSubMap<GKey, ?>> {
+
+			/**
+			 * Dieser Konstrukteur initialisiert die {@link CompactDescendingSubMap Compact-Descending-Sub-Map}.
+			 * 
+			 * @param data {@link CompactDescendingSubMap Compact-Descending-Sub-Map}.
+			 * @throws NullPointerException Wenn die gegebene {@link CompactDescendingSubMap Compact-Descending-Sub-Map}
+			 *         {@code null} ist.
+			 */
+			public CompactDescendingKeySet(final CompactDescendingSubMap<GKey, ?> data) throws NullPointerException {
+				super(data);
+			}
+
+			/**
+			 * {@inheritDoc}
+			 */
+			@Override
+			public Iterator<GKey> iterator() {
+				return new CompactMapKeyDescendingIterator<GKey>(this.data.data, this.data.firstIndex(),
+					this.data.lastIndex() + 1);
+			}
+
+		}
+
+		/**
+		 * Diese Klasse implementiert eine abstrakte Teilmenge einer {@link CompactNavigableMap Compact-Navigable-Map}.
+		 * 
+		 * @author [cc-by] 2012 Sebastian Rostock [http://creativecommons.org/licenses/by/3.0/de/]
+		 * @param <GKey> Typ der Schlüssel.
+		 * @param <GValue> Typ der Werte.
+		 */
+		protected static abstract class CompactNavigableSubMap<GKey, GValue> extends
+			CompactSubData<CompactNavigableMap<GKey, GValue>> implements NavigableMap<GKey, GValue> {
+
+			/**
+			 * Dieser Konstrukteur initialisiert die {@link CompactNavigableMap Compact-Navigable-Map} und die Grenzen und
+			 * deren Inklusion.
+			 * 
+			 * @param map {@link CompactNavigableMap Compact-Navigable-Map}.
+			 * @param fromItem erstes Element oder {@link CompactSubData#OPEN}.
+			 * @param fromInclusive Inklusivität des ersten Elements.
+			 * @param lastItem letztes Element oder {@link CompactSubData#OPEN}.
+			 * @param lastInclusive Inklusivität des letzten Elements.
+			 * @throws IllegalArgumentException Wenn das gegebene erste Element größer als das gegebene letzte Element ist.
+			 */
+			public CompactNavigableSubMap(final CompactNavigableMap<GKey, GValue> map, final Object fromItem,
+				final boolean fromInclusive, final Object lastItem, final boolean lastInclusive) {
+				super(map, fromItem, fromInclusive, lastItem, lastInclusive);
+			}
+
+			/**
+			 * Diese Methode gibt eine neue {@link Map Map} zurück, das aus dem Einträgen erzeugt wird.
+			 * 
+			 * @see AbstractMap
+			 * @return {@link Map Map}.
+			 */
+			protected final Map<GKey, GValue> getItemMap() {
+				return new AbstractMap<GKey, GValue>() {
+
+					@Override
+					public Set<java.util.Map.Entry<GKey, GValue>> entrySet() {
+						return CompactNavigableSubMap.this.entrySet();
+					}
+
+				};
+			}
+
+			/**
+			 * {@inheritDoc}
+			 */
+			@Override
+			public int size() {
+				return this.countItems();
+			}
+
+			/**
+			 * {@inheritDoc}
+			 */
+			@Override
+			public boolean isEmpty() {
+				return this.countItems() == 0;
+			}
+
+			/**
+			 * {@inheritDoc}
+			 */
+			@Override
+			public NavigableMap<GKey, GValue> subMap(final GKey fromElement, final GKey toElement) {
+				return this.subMap(fromElement, true, toElement, false);
+			}
+
+			/**
+			 * {@inheritDoc}
+			 */
+			@Override
+			public NavigableMap<GKey, GValue> headMap(final GKey toElement) {
+				return this.headMap(toElement, false);
+			}
+
+			/**
+			 * {@inheritDoc}
+			 */
+			@Override
+			public NavigableMap<GKey, GValue> tailMap(final GKey fromElement) {
+				return this.tailMap(fromElement, true);
+			}
+
+			/**
+			 * {@inheritDoc}
+			 */
+			@Override
+			public boolean containsKey(final Object key) {
+				return this.isInRange(key) && this.data.containsKey(key);
+			}
+
+			/**
+			 * {@inheritDoc}
+			 */
+			@Override
+			public boolean containsValue(final Object value) {
+				return this.values().contains(value);
+			}
+
+			/**
+			 * {@inheritDoc}
+			 */
+			@Override
+			public GValue get(final Object key) {
+				if(!this.isInRange(key)) return null;
+				return this.data.get(key);
+			}
+
+			/**
+			 * {@inheritDoc}
+			 */
+			@Override
+			public GValue put(final GKey key, final GValue value) {
+				if(!this.isInRange(key)) throw new IllegalArgumentException("Entry out of range");
+				return this.data.put(key, value);
+			}
+
+			/**
+			 * {@inheritDoc}
+			 */
+			@Override
+			public void putAll(final Map<? extends GKey, ? extends GValue> map) {
+				for(final Entry<? extends GKey, ? extends GValue> entry: map.entrySet()){
+					this.put(entry.getKey(), entry.getValue());
+				}
+			}
+
+			/**
+			 * {@inheritDoc}
+			 */
+			@Override
+			public GValue remove(final Object key) {
+				if(!this.isInRange(key)) return null;
+				return this.data.remove(key);
+			}
+
+			/**
+			 * {@inheritDoc}
+			 */
+			@Override
+			public void clear() {
+				this.clearItems();
+			}
+
+			/**
+			 * {@inheritDoc}
+			 */
+			@Override
+			public Set<GKey> keySet() {
+				return this.navigableKeySet();
+			}
+
+			/**
+			 * {@inheritDoc}
+			 */
+			@Override
+			public Collection<GValue> values() {
+				return new AbstractCollection<GValue>() {
+
+					@Override
+					public int size() {
+						return CompactNavigableSubMap.this.size();
+					}
+
+					@Override
+					public Iterator<GValue> iterator() {
+						return new CompactMapValueIterator<GValue>(CompactNavigableSubMap.this.data,
+							CompactNavigableSubMap.this.firstIndex(), CompactNavigableSubMap.this.lastIndex() + 1);
+					}
+
+				};
+			}
+
+			/**
+			 * {@inheritDoc}
+			 */
+			@Override
+			public Set<Entry<GKey, GValue>> entrySet() {
+				return new AbstractSet<Entry<GKey, GValue>>() {
+
+					@Override
+					public int size() {
+						return CompactNavigableSubMap.this.size();
+					}
+
+					@Override
+					public Iterator<Entry<GKey, GValue>> iterator() {
+						return new CompactMapEntryIterator<GKey, GValue>(CompactNavigableSubMap.this.data,
+							CompactNavigableSubMap.this.firstIndex(), CompactNavigableSubMap.this.lastIndex() - 1);
+					}
+
+				};
+			}
+
+			/**
+			 * {@inheritDoc}
+			 */
+			@Override
+			public NavigableSet<GKey> descendingKeySet() {
+				return this.descendingMap().navigableKeySet();
+			}
+
+			/**
+			 * {@inheritDoc}
+			 */
+			@Override
+			public int hashCode() {
+				return this.getItemMap().hashCode();
+			}
+
+			/**
+			 * {@inheritDoc}
+			 */
+			@Override
+			public boolean equals(final Object object) {
+				if(object == this) return true;
+				if(!(object instanceof Set<?>)) return false;
+				return this.getItemMap().equals(object);
+			}
+
+			/**
+			 * {@inheritDoc}
+			 */
+			@Override
+			public String toString() {
+				return this.getItemMap().toString();
+			}
+
+		}
+
+		/**
+		 * Diese Klasse implementiert die aufsteigende Teilmenge einer {@link CompactNavigableMap Compact-Navigable-Map}.
+		 * 
+		 * @author [cc-by] 2012 Sebastian Rostock [http://creativecommons.org/licenses/by/3.0/de/]
+		 * @param <GKey> Typ der Schlüssel.
+		 * @param <GValue> Typ der Werte.
+		 */
+		protected static final class CompactAscendingSubMap<GKey, GValue> extends CompactNavigableSubMap<GKey, GValue> {
+
+			/**
+			 * Dieser Konstrukteur initialisiert die {@link CompactNavigableMap Compact-Navigable-Map} und die Grenzen und
+			 * deren Inklusion.
+			 * 
+			 * @param map {@link CompactNavigableMap Compact-Navigable-Map}.
+			 * @param fromItem erstes Element oder {@link CompactSubData#OPEN}.
+			 * @param fromInclusive Inklusivität des ersten Elements.
+			 * @param lastItem letztes Element oder {@link CompactSubData#OPEN}.
+			 * @param lastInclusive Inklusivität des letzten Elements.
+			 * @throws IllegalArgumentException Wenn das gegebene erste Element größer als das gegebene letzte Element ist.
+			 */
+			public CompactAscendingSubMap(final CompactNavigableMap<GKey, GValue> map, final Object fromItem,
+				final boolean fromInclusive, final Object lastItem, final boolean lastInclusive)
+				throws IllegalArgumentException {
+				super(map, fromItem, fromInclusive, lastItem, lastInclusive);
+			}
+
+			/**
+			 * {@inheritDoc}
+			 */
+			@Override
+			public Comparator<? super GKey> comparator() {
+				return this.data.comparator;
+			}
+
+			/**
+			 * {@inheritDoc}
+			 */
+			@Override
+			public GKey firstKey() {
+				return this.data.getKeyOrException(this.lowestIndex());
+			}
+
+			/**
+			 * {@inheritDoc}
+			 */
+			@Override
+			public Entry<GKey, GValue> firstEntry() {
+				return this.data.getEntryOrException(this.lowestIndex());
+			}
+
+			/**
+			 * {@inheritDoc}
+			 */
+			@Override
+			public GKey lastKey() {
+				return this.data.getKeyOrException(this.highestIndex());
+			}
+
+			/**
+			 * {@inheritDoc}
+			 */
+			@Override
+			public Entry<GKey, GValue> lastEntry() {
+				return this.data.getEntryOrException(this.highestIndex());
+			}
+
+			/**
+			 * {@inheritDoc}
+			 */
+			@Override
+			public GKey lowerKey(final GKey key) {
+				return this.data.getKeyOrNull(this.lowerIndex(key));
+			}
+
+			/**
+			 * {@inheritDoc}
+			 */
+			@Override
+			public Entry<GKey, GValue> lowerEntry(final GKey key) {
+				return this.data.getEntryOrNull(this.lowerIndex(key));
+			}
+
+			/**
+			 * {@inheritDoc}
+			 */
+			@Override
+			public GKey floorKey(final GKey key) {
+				return this.data.getKeyOrNull(this.floorIndex(key));
+			}
+
+			/**
+			 * {@inheritDoc}
+			 */
+			@Override
+			public Entry<GKey, GValue> floorEntry(final GKey key) {
+				return this.data.getEntryOrNull(this.floorIndex(key));
+			}
+
+			/**
+			 * {@inheritDoc}
+			 */
+			@Override
+			public GKey ceilingKey(final GKey key) {
+				return this.data.getKeyOrNull(this.ceilingIndex(key));
+			}
+
+			/**
+			 * {@inheritDoc}
+			 */
+			@Override
+			public Entry<GKey, GValue> ceilingEntry(final GKey key) {
+				return this.data.getEntryOrNull(this.ceilingIndex(key));
+			}
+
+			/**
+			 * {@inheritDoc}
+			 */
+			@Override
+			public GKey higherKey(final GKey key) {
+				return this.data.getKeyOrNull(this.higherIndex(key));
+			}
+
+			/**
+			 * {@inheritDoc}
+			 */
+			@Override
+			public Entry<GKey, GValue> higherEntry(final GKey key) {
+				return this.data.getEntryOrNull(this.higherIndex(key));
+			}
+
+			/**
+			 * {@inheritDoc}
+			 */
+			@Override
+			public Entry<GKey, GValue> pollFirstEntry() {
+				return this.data.poll(this.lowestIndex());
+			}
+
+			/**
+			 * {@inheritDoc}
+			 */
+			@Override
+			public Entry<GKey, GValue> pollLastEntry() {
+				return this.data.poll(this.highestIndex());
+			}
+
+			/**
+			 * {@inheritDoc}
+			 */
+			@Override
+			public NavigableMap<GKey, GValue> descendingMap() {
+				return new CompactDescendingSubMap<GKey, GValue>(this.data, this.fromItem, this.fromInclusive, this.lastItem,
+					this.lastInclusive);
+			}
+
+			/**
+			 * {@inheritDoc}
+			 */
+			@Override
+			public NavigableSet<GKey> navigableKeySet() {
+				return new CompactAscendingKeySet<GKey>(this);
+			}
+
+			/**
+			 * {@inheritDoc}
+			 */
+			@Override
+			public NavigableMap<GKey, GValue> subMap(final GKey fromKey, final boolean fromInclusive, final GKey toKey,
+				final boolean toInclusive) {
+				if(!this.isInRange(fromKey, fromInclusive)) throw new IllegalArgumentException("FromElement out of range");
+				if(!this.isInRange(toKey, toInclusive)) throw new IllegalArgumentException("ToElement out of range");
+				return new CompactAscendingSubMap<GKey, GValue>(this.data, fromKey, fromInclusive, toKey, toInclusive);
+			}
+
+			/**
+			 * {@inheritDoc}
+			 */
+			@Override
+			public NavigableMap<GKey, GValue> headMap(final GKey toKey, final boolean inclusive) {
+				if(!this.isInRange(toKey, inclusive)) throw new IllegalArgumentException("ToElement out of range");
+				return new CompactAscendingSubMap<GKey, GValue>(this.data, this.fromItem, this.fromInclusive, toKey, inclusive);
+			}
+
+			/**
+			 * {@inheritDoc}
+			 */
+			@Override
+			public NavigableMap<GKey, GValue> tailMap(final GKey fromKey, final boolean inclusive) {
+				if(!this.isInRange(fromKey, inclusive)) throw new IllegalArgumentException("FromElement out of range");
+				return new CompactAscendingSubMap<GKey, GValue>(this.data, fromKey, inclusive, this.lastItem,
+					this.lastInclusive);
+			}
+
+		}
+
+		/**
+		 * Diese Klasse implementiert die absteigende Teilmenge einer {@link CompactNavigableMap Compact-Navigable-Map}.
+		 * 
+		 * @author [cc-by] 2012 Sebastian Rostock [http://creativecommons.org/licenses/by/3.0/de/]
+		 * @param <GKey> Typ der Schlüssel.
+		 * @param <GValue> Typ der Werte.
+		 */
+		protected static final class CompactDescendingSubMap<GKey, GValue> extends CompactNavigableSubMap<GKey, GValue> {
+
+			/**
+			 * Dieser Konstrukteur initialisiert das {@link CompactNavigableSet Compact-Navigable-Set} und die Grenzen und
+			 * deren Inklusion.
+			 * 
+			 * @param map {@link CompactNavigableSet Compact-Navigable-Set}.
+			 * @param fromItem erstes Element oder {@link CompactSubData#OPEN}.
+			 * @param fromInclusive Inklusivität des ersten Elements.
+			 * @param lastItem letztes Element oder {@link CompactSubData#OPEN}.
+			 * @param lastInclusive Inklusivität des letzten Elements.
+			 * @throws IllegalArgumentException Wenn das gegebene erste Element größer als das gegebene letzte Element ist.
+			 */
+
+			public CompactDescendingSubMap(final CompactNavigableMap<GKey, GValue> map, final Object fromItem,
+				final boolean fromInclusive, final Object lastItem, final boolean lastInclusive)
+				throws IllegalArgumentException {
+				super(map, fromItem, fromInclusive, lastItem, lastInclusive);
+
+			}
+
+			/**
+			 * {@inheritDoc}
+			 */
+			@Override
+			public Comparator<? super GKey> comparator() {
+				return Collections.reverseOrder(this.data.comparator);
+			}
+
+			/**
+			 * {@inheritDoc}
+			 */
+			@Override
+			public GKey firstKey() {
+				return this.data.getKeyOrException(this.highestIndex());
+			}
+
+			/**
+			 * {@inheritDoc}
+			 */
+			@Override
+			public Entry<GKey, GValue> firstEntry() {
+				return this.data.getEntryOrException(this.highestIndex());
+			}
+
+			/**
+			 * {@inheritDoc}
+			 */
+			@Override
+			public GKey lastKey() {
+				return this.data.getKeyOrException(this.lowestIndex());
+			}
+
+			/**
+			 * {@inheritDoc}
+			 */
+			@Override
+			public Entry<GKey, GValue> lastEntry() {
+				return this.data.getEntryOrException(this.lowestIndex());
+			}
+
+			/**
+			 * {@inheritDoc}
+			 */
+			@Override
+			public GKey lowerKey(final GKey key) {
+				return this.data.getKeyOrNull(this.higherIndex(key));
+			}
+
+			/**
+			 * {@inheritDoc}
+			 */
+			@Override
+			public Entry<GKey, GValue> lowerEntry(final GKey key) {
+				return this.data.getEntryOrNull(this.higherIndex(key));
+			}
+
+			/**
+			 * {@inheritDoc}
+			 */
+			@Override
+			public GKey floorKey(final GKey key) {
+				return this.data.getKeyOrNull(this.ceilingIndex(key));
+			}
+
+			/**
+			 * {@inheritDoc}
+			 */
+			@Override
+			public Entry<GKey, GValue> floorEntry(final GKey key) {
+				return this.data.getEntryOrNull(this.ceilingIndex(key));
+			}
+
+			/**
+			 * {@inheritDoc}
+			 */
+			@Override
+			public GKey ceilingKey(final GKey key) {
+				return this.data.getKeyOrNull(this.floorIndex(key));
+			}
+
+			/**
+			 * {@inheritDoc}
+			 */
+			@Override
+			public Entry<GKey, GValue> ceilingEntry(final GKey key) {
+				return this.data.getEntryOrNull(this.floorIndex(key));
+			}
+
+			/**
+			 * {@inheritDoc}
+			 */
+			@Override
+			public GKey higherKey(final GKey key) {
+				return this.data.getKeyOrNull(this.lowerIndex(key));
+			}
+
+			/**
+			 * {@inheritDoc}
+			 */
+			@Override
+			public Entry<GKey, GValue> higherEntry(final GKey key) {
+				return this.data.getEntryOrNull(this.lowerIndex(key));
+			}
+
+			/**
+			 * {@inheritDoc}
+			 */
+			@Override
+			public Entry<GKey, GValue> pollFirstEntry() {
+				return this.data.poll(this.highestIndex());
+			}
+
+			/**
+			 * {@inheritDoc}
+			 */
+			@Override
+			public Entry<GKey, GValue> pollLastEntry() {
+				return this.data.poll(this.lowestIndex());
+			}
+
+			/**
+			 * {@inheritDoc}
+			 */
+			@Override
+			public NavigableMap<GKey, GValue> descendingMap() {
+				return new CompactAscendingSubMap<GKey, GValue>(this.data, this.fromItem, this.fromInclusive, this.lastItem,
+					this.lastInclusive);
+			}
+
+			/**
+			 * {@inheritDoc}
+			 */
+			@Override
+			public NavigableSet<GKey> navigableKeySet() {
+				return new CompactDescendingKeySet<GKey>(this);
+			}
+
+			/**
+			 * {@inheritDoc}
+			 */
+			@Override
+			public NavigableMap<GKey, GValue> subMap(final GKey fromKey, final boolean fromInclusive, final GKey toKey,
+				final boolean toInclusive) {
+				if(!this.isInRange(fromKey, fromInclusive)) throw new IllegalArgumentException("FromElement out of range");
+				if(!this.isInRange(toKey, toInclusive)) throw new IllegalArgumentException("ToElement out of range");
+				return new CompactDescendingSubMap<GKey, GValue>(this.data, toKey, toInclusive, fromKey, fromInclusive);
+			}
+
+			/**
+			 * {@inheritDoc}
+			 */
+			@Override
+			public NavigableMap<GKey, GValue> headMap(final GKey toKey, final boolean inclusive) {
+				if(!this.isInRange(toKey, inclusive)) throw new IllegalArgumentException("ToElement out of range");
+				return new CompactDescendingSubMap<GKey, GValue>(this.data, toKey, inclusive, this.fromItem, this.fromInclusive);
+			}
+
+			/**
+			 * {@inheritDoc}
+			 */
+			@Override
+			public NavigableMap<GKey, GValue> tailMap(final GKey fromKey, final boolean inclusive) {
+				if(!this.isInRange(fromKey, inclusive)) throw new IllegalArgumentException("FromElement out of range");
+				return new CompactDescendingSubMap<GKey, GValue>(this.data, this.lastItem, this.lastInclusive, fromKey,
+					inclusive);
+			}
+
+		}
+
+		/**
+		 * Dieses Feld speichert den {@link Comparator Comparator}.
+		 */
+		protected final Comparator<? super GKey> comparator;
+
+		/**
+		 * Dieser Konstrukteur initialisiert die {@link Map Map} mit dem gegebenen {@link Comparator Comparator}.
+		 * 
+		 * @param comparator {@link Comparator Comparator}.
+		 * @throws NullPointerException Wenn der gegebene {@link Comparator Comparator} {@code null} ist.
+		 */
+		public CompactNavigableMap(final Comparator<? super GKey> comparator) throws NullPointerException {
+			if(comparator == null) throw new NullPointerException("Comparator is null");
+			this.comparator = comparator;
+		}
+
+		/**
+		 * Dieser Konstrukteur initialisiert die {@link Map Map} mit der gegebenen Kapazität und dem gegebenen
+		 * {@link Comparator Comparator}.
+		 * 
+		 * @see CompactData#allocate(int)
+		 * @param capacity Kapazität.
+		 * @param comparator {@link Comparator Comparator}.
+		 * @throws NullPointerException Wenn der gegebene {@link Comparator Comparator} {@code null} ist.
+		 */
+		public CompactNavigableMap(final int capacity, final Comparator<? super GKey> comparator)
+			throws NullPointerException {
+			super(capacity);
+			if(comparator == null) throw new NullPointerException("Comparator is null");
+			this.comparator = comparator;
+		}
+
+		/**
+		 * Dieser Konstrukteur initialisiert die {@link Map Map} mit den gegebenen Elementen und dem gegebenen
+		 * {@link Comparator Comparator}.
+		 * 
+		 * @see CompactData#allocate(int)
+		 * @see Map#putAll(Map)
+		 * @param map Elemente.
+		 * @param comparator {@link Comparator Comparator}.
+		 * @throws NullPointerException Wenn der gegebene {@link Comparator Comparator} {@code null} ist.
+		 */
+		public CompactNavigableMap(final Map<? extends GKey, ? extends GValue> map,
+			final Comparator<? super GKey> comparator) throws NullPointerException {
+			super(map);
+			if(comparator == null) throw new NullPointerException("Comparator is null");
+			this.comparator = comparator;
+
+		}
+
+		/**
+		 * Diese Methode löscht das {@code index}-te Element und gibt es oder {@code null} zurück.
+		 * 
+		 * @param index Index.
+		 * @return {@code index}-te Element oder {@code null}.
+		 */
+		protected final Entry<GKey, GValue> poll(final int index) {
+			if((index < 0) || (index >= this.size)) return null;
+			final Entry<GKey, GValue> item = this.getEntry(index);
+			this.removeItems(index, 1);
+			return item;
+		}
+
+		/**
+		 * Diese Methode gibt den {@code index}-ten Schlüssel oder {@code null} zurück.
+		 * 
+		 * @param index Index.
+		 * @return {@code index}-ter Schlüssel oder {@code null}.
+		 */
+		protected final GKey getKeyOrNull(final int index) {
+			if((index < 0) || (index >= this.size)) return null;
+			return this.getKey(index);
+		}
+
+		/**
+		 * Diese Methode gibt das {@code index}-te Element oder {@code null} zurück.
+		 * 
+		 * @param index Index.
+		 * @return {@code index}-tes Element oder {@code null}.
+		 */
+		protected final Entry<GKey, GValue> getEntryOrNull(final int index) {
+			if((index < 0) || (index >= this.size)) return null;
+			return this.getEntry(index);
+		}
+
+		/**
+		 * Diese Methode gibt den {@code index}-ten Schlüssel zurück oder wirft eine {@link NoSuchElementException}.
+		 * 
+		 * @param index Index.
+		 * @return {@code index}-ter Schlüssel.
+		 * @throws NoSuchElementException Wenn der gegebene Index ungültig ist.
+		 */
+		protected final GKey getKeyOrException(final int index) throws NoSuchElementException {
+			if((index < 0) || (index >= this.size)) throw new NoSuchElementException();
+			return this.getKey(index);
+		}
+
+		/**
+		 * Diese Methode gibt das {@code index}-te Element zurück oder wirft eine {@link NoSuchElementException}.
+		 * 
+		 * @param index Index.
+		 * @return {@code index}-tes Element.
+		 * @throws NoSuchElementException Wenn der gegebene Index ungültig ist.
+		 */
+		protected final Entry<GKey, GValue> getEntryOrException(final int index) throws NoSuchElementException {
+			if((index < 0) || (index >= this.size)) throw new NoSuchElementException();
+			return this.getEntry(index);
+		}
+
+		/**
+		 * {@inheritDoc}
+		 */
+		@Override
+		protected int itemIndex(final Object key) {
+			return this.compareIndex(key, 0);
+		}
+
+		/**
+		 * {@inheritDoc}
+		 */
+		@Override
+		protected boolean equals(final Object key, final int hash, final Object item) {
+			return false;
+		}
+
+		/**
+		 * {@inheritDoc}
+		 */
+		@Override
+		public Comparator<? super GKey> comparator() {
+			return this.comparator;
+		}
+
+		/**
+		 * {@inheritDoc}
+		 */
+		@Override
+		public GKey firstKey() {
+			return this.getKeyOrException(this.firstIndex());
+		}
+
+		/**
+		 * {@inheritDoc}
+		 */
+		@Override
+		public Entry<GKey, GValue> firstEntry() {
+			return this.getEntryOrException(this.firstIndex());
+		}
+
+		/**
+		 * {@inheritDoc}
+		 */
+		@Override
+		public GKey lowerKey(final GKey key) {
+			return this.getKeyOrNull(this.lowerIndex(key));
+		}
+
+		/**
+		 * {@inheritDoc}
+		 */
+		@Override
+		public Entry<GKey, GValue> lowerEntry(final GKey key) {
+			return this.getEntryOrNull(this.lowerIndex(key));
+		}
+
+		/**
+		 * {@inheritDoc}
+		 */
+		@Override
+		public GKey floorKey(final GKey key) {
+			return this.getKeyOrNull(this.floorIndex(key));
+		}
+
+		/**
+		 * {@inheritDoc}
+		 */
+		@Override
+		public Entry<GKey, GValue> floorEntry(final GKey key) {
+			return this.getEntryOrNull(this.floorIndex(key));
+		}
+
+		/**
+		 * {@inheritDoc}
+		 */
+		@Override
+		public GKey ceilingKey(final GKey key) {
+			return this.getKeyOrNull(this.ceilingIndex(key));
+		}
+
+		/**
+		 * {@inheritDoc}
+		 */
+		@Override
+		public Entry<GKey, GValue> ceilingEntry(final GKey key) {
+			return this.getEntryOrNull(this.ceilingIndex(key));
+		}
+
+		/**
+		 * {@inheritDoc}
+		 */
+		@Override
+		public GKey higherKey(final GKey key) {
+			return this.getKeyOrNull(this.higherIndex(key));
+		}
+
+		/**
+		 * {@inheritDoc}
+		 */
+		@Override
+		public Entry<GKey, GValue> higherEntry(final GKey key) {
+			return this.getEntryOrNull(this.higherIndex(key));
+		}
+
+		/**
+		 * {@inheritDoc}
+		 */
+		@Override
+		public GKey lastKey() {
+			return this.getKeyOrException(this.lastIndex());
+		}
+
+		/**
+		 * {@inheritDoc}
+		 */
+		@Override
+		public Entry<GKey, GValue> lastEntry() {
+			return this.getEntryOrException(this.lastIndex());
+		}
+
+		/**
+		 * {@inheritDoc}
+		 */
+		@Override
+		public Entry<GKey, GValue> pollFirstEntry() {
+			return this.poll(this.firstIndex());
+		}
+
+		/**
+		 * {@inheritDoc}
+		 */
+		@Override
+		public Entry<GKey, GValue> pollLastEntry() {
+			return this.poll(this.lastIndex());
+		}
+
+		/**
+		 * {@inheritDoc}
+		 */
+		@Override
+		public boolean containsValue(final Object value) {
+			return this.values().contains(value);
+		}
+
+		/**
+		 * {@inheritDoc}
+		 */
+		@Override
+		public NavigableMap<GKey, GValue> descendingMap() {
+			return new CompactDescendingSubMap<GKey, GValue>(this, CompactSubData.OPEN, true, CompactSubData.OPEN, true);
+		}
+
+		/**
+		 * {@inheritDoc}
+		 */
+		@Override
+		public NavigableSet<GKey> navigableKeySet() {
+			return new CompactNavigableKeySet<GKey, CompactNavigableMap<GKey, ?>>(this) {
+
+				@Override
+				public Iterator<GKey> iterator() {
+					return new CompactMapKeyAscendingIterator<GKey>(this.data, this.data.firstIndex(), this.data.lastIndex() + 1);
+				}
+
+			};
+		}
+
+		/**
+		 * {@inheritDoc}
+		 */
+		@Override
+		public NavigableSet<GKey> descendingKeySet() {
+			return this.descendingMap().navigableKeySet();
+		}
+
+		/**
+		 * {@inheritDoc}
+		 */
+		@Override
+		public SortedMap<GKey, GValue> subMap(final GKey fromKey, final GKey toKey) {
+			return this.subMap(fromKey, true, toKey, false);
+		}
+
+		/**
+		 * {@inheritDoc}
+		 */
+		@Override
+		public NavigableMap<GKey, GValue> subMap(final GKey fromKey, final boolean fromInclusive, final GKey toKey,
+			final boolean toInclusive) {
+			return new CompactAscendingSubMap<GKey, GValue>(this, fromKey, fromInclusive, toKey, toInclusive);
+		}
+
+		/**
+		 * {@inheritDoc}
+		 */
+		@Override
+		public SortedMap<GKey, GValue> headMap(final GKey toKey) {
+			return this.headMap(toKey, false);
+		}
+
+		/**
+		 * {@inheritDoc}
+		 */
+		@Override
+		public NavigableMap<GKey, GValue> headMap(final GKey toKey, final boolean inclusive) {
+			return new CompactAscendingSubMap<GKey, GValue>(this, CompactSubData.OPEN, true, toKey, inclusive);
+		}
+
+		/**
+		 * {@inheritDoc}
+		 */
+		@Override
+		public SortedMap<GKey, GValue> tailMap(final GKey fromKey) {
+			return this.tailMap(fromKey, true);
+		}
+
+		/**
+		 * {@inheritDoc}
+		 */
+		@Override
+		public NavigableMap<GKey, GValue> tailMap(final GKey fromKey, final boolean inclusive) {
+			return new CompactAscendingSubMap<GKey, GValue>(this, fromKey, inclusive, CompactSubData.OPEN, true);
+		}
+
+	}
+
+	/**
+	 * Diese Klasse implementiert eine abstrakte {@link CompactNavigableMap Compact-Navigable-Map}, deren Daten in einem
+	 * {@link Array Array} verwaltet werden und ihren Schlüssel selbst referenzieren. Diese Implementation erlaubt deshalb
+	 * {@code null} nicht als Wert.
+	 * 
+	 * @see CompactMap#getKey(Object)
+	 * @see CompactMap#setKey(Object, Object)
+	 * @author [cc-by] 2012 Sebastian Rostock [http://creativecommons.org/licenses/by/3.0/de/]
+	 * @param <GKey> Typ der Schlüssel.
+	 * @param <GValue> Typ der Werte.
+	 */
+	public static abstract class CompactNavigableItemMap<GKey, GValue> extends CompactNavigableMap<GKey, GValue> {
+
+		/**
+		 * Dieser Konstrukteur initialisiert die {@link Map Map} mit dem gegebenen {@link Comparator Comparator}.
+		 * 
+		 * @param comparator {@link Comparator Comparator}.
+		 * @throws NullPointerException Wenn der gegebene {@link Comparator Comparator} {@code null} ist.
+		 */
+		public CompactNavigableItemMap(final Comparator<? super GKey> comparator) throws NullPointerException {
+			super(comparator);
+		}
+
+		/**
+		 * Dieser Konstrukteur initialisiert die {@link Map Map} mit der gegebenen Kapazität und dem gegebenen
+		 * {@link Comparator Comparator}.
+		 * 
+		 * @see CompactData#allocate(int)
+		 * @param capacity Kapazität.
+		 * @param comparator {@link Comparator Comparator}.
+		 * @throws NullPointerException Wenn der gegebene {@link Comparator Comparator} {@code null} ist.
+		 */
+		public CompactNavigableItemMap(final int capacity, final Comparator<? super GKey> comparator)
+			throws NullPointerException {
+			super(capacity, comparator);
+		}
+
+		/**
+		 * Dieser Konstrukteur initialisiert die {@link Map Map} mit den gegebenen Elementen und dem gegebenen
+		 * {@link Comparator Comparator}.
+		 * 
+		 * @see CompactData#allocate(int)
+		 * @see Map#putAll(Map)
+		 * @param map Elemente.
+		 * @param comparator {@link Comparator Comparator}.
+		 * @throws NullPointerException Wenn der gegebene {@link Comparator Comparator} {@code null} ist.
+		 */
+		public CompactNavigableItemMap(final Map<? extends GKey, ? extends GValue> map,
+			final Comparator<? super GKey> comparator) throws NullPointerException {
+			super(map, comparator);
+		}
+
+		/**
+		 * {@inheritDoc}
+		 */
+		@Override
+		protected final GKey getKey(final int index) {
+			return this.getKey(this.getValue(index));
+		}
+
+		/**
+		 * {@inheritDoc}
+		 */
+		@SuppressWarnings ("unchecked")
+		@Override
+		protected final GValue getValue(final int index) {
+			return (GValue)this.items[index];
+		}
+
+		/**
+		 * {@inheritDoc}
+		 */
+		@Override
+		protected final void setEntry(final int index, final GKey key, final GValue value) {
+			if(value == null) throw new NullPointerException();
+			this.items[index] = value;
+			this.setKey(key, value);
+		}
+
+		/**
+		 * {@inheritDoc}
+		 */
+		@SuppressWarnings ("unchecked")
+		@Override
+		protected int compare(final Object key, final int hash, final Object item) {
+			return this.comparator.compare((GKey)key, this.getKey((GValue)item));
+		}
+
+		/**
+		 * {@inheritDoc}
+		 */
+		@Override
+		public GValue put(final GKey key, final GValue value) {
+			if(value == null) throw new NullPointerException();
+			return super.put(key, value);
+		}
+
+		/**
+		 * {@inheritDoc}
+		 */
+		@Override
+		public boolean containsValue(final Object value) {
+			if(value == null) return false;
+			return CompactData.containsItem(this.items, this.size, value);
+		}
+
+	}
+
+	/**
+	 * Diese Klasse implementiert eine abstrakte {@link CompactNavigableMap Compact-Navigable-Map}, deren Schlüssel und
+	 * Werte in je einem {@link Array Array} verwaltet werden. Der Speicherverbrauch einer
+	 * {@link CompactNavigableEntryMap Compact-Navigable-Entry-Map} liegt bei ca. {@code 28%} des Speicherverbrauchs eines
+	 * {@link TreeMap Tree-Map}.
+	 * <p>
+	 * Eine {@link TreeMap TreeMap} ist immer schneller als eine {@link CompactNavigableEntryMap}.
+	 * <p>
+	 * Die Rechenzeiten beim Hinzufügen und Entfernen von Elementen sind von der Anzahl der Elemente abhängig und erhöhen
+	 * sich bei einer Verdoppelung dieser Anzahl im Mittel auf ca. {@code 160%} der Rechenzeit, die eine {@link TreeMap
+	 * Tree-Map} dazu benötigen würde. Bei der erhöhung der Anzahl der Elemente auf das {@code 32}-fache ({@code 5}
+	 * Verdopplungen) steigt die Rechenzeit beim Hinzufügen und Entfernen von Elementen in einer
+	 * {@link CompactNavigableEntryMap Compact-Navigable-Entry-Map} auf ca. {@code 1050%} der Rechenzeit, die eine
+	 * {@link TreeMap Tree-Map} hierfür benötigen würde.
+	 * <p>
+	 * Für das Finden von Elementen und das Iterieren über die Elemente benötigt beide {@link Map Maps} in etwa die
+	 * gleichen Rechenzeiten, unabhängig von der Anzahl der Elemente.
+	 * 
+	 * @see CompactMap#getKey(Object)
+	 * @see CompactMap#setKey(Object, Object)
+	 * @author [cc-by] 2012 Sebastian Rostock [http://creativecommons.org/licenses/by/3.0/de/]
+	 * @param <GKey> Typ der Schlüssel.
+	 * @param <GValue> Typ der Werte.
+	 */
+	public static class CompactNavigableEntryMap<GKey, GValue> extends CompactNavigableMap<GKey, GValue> {
+
+		/**
+		 * Dieses Feld speichert die Werte.
+		 */
+		protected Object[] values = CompactData.ITEMS;
+
+		/**
+		 * Dieser Konstrukteur initialisiert die {@link Map Map} mit dem gegebenen {@link Comparator Comparator}.
+		 * 
+		 * @param comparator {@link Comparator Comparator}.
+		 * @throws NullPointerException Wenn der gegebene {@link Comparator Comparator} {@code null} ist.
+		 */
+		public CompactNavigableEntryMap(final Comparator<? super GKey> comparator) throws NullPointerException {
+			super(comparator);
+		}
+
+		/**
+		 * Dieser Konstrukteur initialisiert die {@link Map Map} mit der gegebenen Kapazität und dem gegebenen
+		 * {@link Comparator Comparator}.
+		 * 
+		 * @see CompactData#allocate(int)
+		 * @param capacity Kapazität.
+		 * @param comparator {@link Comparator Comparator}.
+		 * @throws NullPointerException Wenn der gegebene {@link Comparator Comparator} {@code null} ist.
+		 */
+		public CompactNavigableEntryMap(final int capacity, final Comparator<? super GKey> comparator)
+			throws NullPointerException {
+			super(capacity, comparator);
+		}
+
+		/**
+		 * Dieser Konstrukteur initialisiert die {@link Map Map} mit den gegebenen Elementen und dem gegebenen
+		 * {@link Comparator Comparator}.
+		 * 
+		 * @see CompactData#allocate(int)
+		 * @see Map#putAll(Map)
+		 * @param map Elemente.
+		 * @param comparator {@link Comparator Comparator}.
+		 * @throws NullPointerException Wenn der gegebene {@link Comparator Comparator} {@code null} ist.
+		 */
+		public CompactNavigableEntryMap(final Map<? extends GKey, ? extends GValue> map,
+			final Comparator<? super GKey> comparator) throws NullPointerException {
+			super(map, comparator);
+		}
+
+		/**
+		 * {@inheritDoc}
+		 */
+		@Override
+		protected final GKey getKey(final GValue value) {
+			throw new UnsupportedOperationException();
+		}
+
+		/**
+		 * {@inheritDoc}
+		 */
+		@Override
+		protected final void setKey(final GKey key, final GValue value) {
+			throw new UnsupportedOperationException();
+		}
+
+		/**
+		 * {@inheritDoc}
+		 */
+		@SuppressWarnings ("unchecked")
+		@Override
+		protected GKey getKey(final int index) {
+			return (GKey)this.items[index];
+		}
+
+		/**
+		 * {@inheritDoc}
+		 */
+		@SuppressWarnings ("unchecked")
+		@Override
+		protected GValue getValue(final int index) {
+			return (GValue)this.values[index];
+		}
+
+		/**
+		 * {@inheritDoc}
+		 */
+		@Override
+		protected void setEntry(final int index, final GKey key, final GValue value) {
+			this.items[index] = key;
+			this.values[index] = value;
+		}
+
+		/**
+		 * {@inheritDoc}
+		 */
+		@SuppressWarnings ("unchecked")
+		@Override
+		protected int compare(final Object key, final int hash, final Object item) {
+			return this.comparator.compare((GKey)key, (GKey)item);
+		}
+
+		/**
+		 * {@inheritDoc}
+		 */
+		@Override
+		protected void insertItems(final int index, final int count) throws IllegalArgumentException {
+			final int size = this.size;
+			super.insertItems(index, count);
+			this.values = CompactData.insertItems(this.values, size, this.items.length, index, count);
+		}
+
+		/**
+		 * {@inheritDoc}
+		 */
+		@Override
+		protected void removeItems(final int index, final int count) throws IllegalArgumentException {
+			final int size = this.size;
+			super.removeItems(index, count);
+			this.values = CompactData.removeItems(this.values, size, this.items.length, index, count);
+		}
+
+		/**
+		 * {@inheritDoc}
+		 */
+		@Override
+		protected void allocateItems(final int count) {
+			super.allocateItems(count);
+			this.values = CompactData.resizeItems(this.values, this.size, this.items.length);
+		}
+
+		/**
+		 * {@inheritDoc}
+		 */
+		@Override
+		protected void compactItems() {
+			super.compactItems();
+			this.values = CompactData.resizeItems(this.values, this.size, this.items.length);
+		}
+
+		/**
+		 * {@inheritDoc}
+		 */
+		@Override
+		public boolean containsValue(final Object value) {
+			return CompactData.containsItem(this.values, this.size, value);
+		}
+
+	}
+
+}